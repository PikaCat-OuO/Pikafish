/*
  Stockfish, a UCI chess playing engine derived from Glaurung 2.1
  Copyright (C) 2004-2023 The Stockfish developers (see AUTHORS file)

  Stockfish is free software: you can redistribute it and/or modify
  it under the terms of the GNU General Public License as published by
  the Free Software Foundation, either version 3 of the License, or
  (at your option) any later version.

  Stockfish is distributed in the hope that it will be useful,
  but WITHOUT ANY WARRANTY; without even the implied warranty of
  MERCHANTABILITY or FITNESS FOR A PARTICULAR PURPOSE.  See the
  GNU General Public License for more details.

  You should have received a copy of the GNU General Public License
  along with this program.  If not, see <http://www.gnu.org/licenses/>.
*/

#include <cassert>

#include <algorithm> // For std::count
#include "movegen.h"
#include "search.h"
#include "thread.h"
#include "uci.h"
#include "tt.h"

namespace Stockfish {

ThreadPool Threads; // Global object


/// Thread constructor launches the thread and waits until it goes to sleep
/// in idle_loop(). Note that 'searching' and 'exit' should be already set.

Thread::Thread(size_t n) : idx(n)
#ifndef SINGLE_THREAD
    , stdThread(&Thread::idle_loop, this) 
#endif
{
  wait_for_search_finished();
}


/// Thread destructor wakes up the thread in idle_loop() and waits
/// for its termination. Thread should be already waiting.

Thread::~Thread() {

  assert(!searching);

  exit = true;
#ifndef SINGLE_THREAD
  start_searching();
  stdThread.join();
#endif
}


/// Thread::clear() reset histories, usually before a new game

void Thread::clear() {

  counterMoves.fill(MOVE_NONE);
  mainHistory.fill(0);
  captureHistory.fill(0);

  for (bool inCheck : { false, true })
      for (StatsType c : { NoCaptures, Captures })
          for (auto& to : continuationHistory[inCheck][c])
              for (auto& h : to)
                  h->fill(-71);
}


/// Thread::start_searching() wakes up the thread that will start the search

void Thread::start_searching() {
<<<<<<< HEAD

#ifndef SINGLE_THREAD
  std::lock_guard<std::mutex> lk(mutex);
=======
  mutex.lock();
>>>>>>> 500da8d6
  searching = true;
  mutex.unlock(); // Unlock before notifying saves a few CPU-cycles
  cv.notify_one(); // Wake up the thread in idle_loop()
#else
  search();
#endif

}


/// Thread::wait_for_search_finished() blocks on the condition variable
/// until the thread has finished searching.

void Thread::wait_for_search_finished() {

#ifndef SINGLE_THREAD
  std::unique_lock<std::mutex> lk(mutex);
  cv.wait(lk, [&]{ return !searching; });
#endif

}

#ifndef SINGLE_THREAD

/// Thread::idle_loop() is where the thread is parked, blocked on the
/// condition variable, when it has no work to do.

void Thread::idle_loop() {

  // If OS already scheduled us on a different group than 0 then don't overwrite
  // the choice, eventually we are one of many one-threaded processes running on
  // some Windows NUMA hardware, for instance in fishtest. To make it simple,
  // just check if running threads are below a threshold, in this case all this
  // NUMA machinery is not needed.
  if (Options["Threads"] > 8)
      WinProcGroup::bindThisThread(idx);

  while (true)
  {
      std::unique_lock<std::mutex> lk(mutex);
      searching = false;
      cv.notify_one(); // Wake up anyone waiting for search finished
      cv.wait(lk, [&]{ return searching; });

      if (exit)
          return;

      lk.unlock();

      search();
  }
}

#endif

/// ThreadPool::set() creates/destroys threads to match the requested number.
/// Created and launched threads will immediately go to sleep in idle_loop.
/// Upon resizing, threads are recreated to allow for binding if necessary.

void ThreadPool::set(size_t requested) {

  if (threads.size() > 0)   // destroy any existing thread(s)
  {
      main()->wait_for_search_finished();

      while (threads.size() > 0)
          delete threads.back(), threads.pop_back();
  }

  if (requested > 0)   // create new thread(s)
  {
      threads.push_back(new MainThread(0));

<<<<<<< HEAD
    #ifndef SINGLE_THREAD
      while (size() < requested)
          push_back(new Thread(size()));
    #endif
    
=======
      while (threads.size() < requested)
          threads.push_back(new Thread(threads.size()));
>>>>>>> 500da8d6
      clear();

      // Reallocate the hash with the new threadpool size
      TT.resize(size_t(Options["Hash"]));

      // Init thread number dependent search params.
      Search::init();
  }
}


/// ThreadPool::clear() sets threadPool data to initial values

void ThreadPool::clear() {

  for (Thread* th : threads)
      th->clear();

  main()->callsCnt = 0;
  main()->bestPreviousScore = VALUE_INFINITE;
  main()->bestPreviousAverageScore = VALUE_INFINITE;
  main()->previousTimeReduction = 1.0;
}


/// ThreadPool::start_thinking() wakes up main thread waiting in idle_loop() and
/// returns immediately. Main thread will wake up other threads and start the search.

void ThreadPool::start_thinking(Position& pos, StateListPtr& states,
                                const Search::LimitsType& limits, bool ponderMode) {

  main()->wait_for_search_finished();

  main()->stopOnPonderhit = stop = false;
  increaseDepth = true;
  main()->ponder = ponderMode;
  Search::Limits = limits;
  Search::RootMoves rootMoves;

  for (const auto& m : MoveList<LEGAL>(pos))
      if (   limits.searchmoves.empty()
          || std::count(limits.searchmoves.begin(), limits.searchmoves.end(), m))
          rootMoves.emplace_back(m);

  // After ownership transfer 'states' becomes empty, so if we stop the search
  // and call 'go' again without setting a new position states.get() == nullptr.
  assert(states.get() || setupStates.get());

  if (states.get())
      setupStates = std::move(states); // Ownership transfer, states is now empty

  // We use Position::set() to set root position across threads. But there are
  // some StateInfo fields (previous, pliesFromNull, capturedPiece) that cannot
  // be deduced from a fen string, so set() clears them and they are set from
  // setupStates->back() later. The rootState is per thread, earlier states are shared
  // since they are read-only.
  for (Thread* th : threads)
  {
      th->nodes = th->tbHits = th->nmpMinPly = th->bestMoveChanges = 0;
      th->rootDepth = th->completedDepth = 0;
      th->rootMoves = rootMoves;
      th->rootPos.set(pos, &th->rootState, th);
      th->rootState = setupStates->back();
  }

  main()->start_searching();
}

Thread* ThreadPool::get_best_thread() const {

    Thread* bestThread = threads.front();
    std::map<Move, int64_t> votes;
    Value minScore = VALUE_NONE;

    // Find minimum score of all threads
    for (Thread* th: threads)
        minScore = std::min(minScore, th->rootMoves[0].score);

    // Vote according to score and depth, and select the best thread
    auto thread_value = [minScore](Thread* th) {
            return (th->rootMoves[0].score - minScore + 14) * int(th->completedDepth);
        };

    for (Thread* th : threads)
        votes[th->rootMoves[0].pv[0]] += thread_value(th);

    for (Thread* th : threads)
        if (abs(bestThread->rootMoves[0].score) >= VALUE_MATE_IN_MAX_PLY)
        {
            // Make sure we pick the shortest mate / stave off mate the longest
            if (th->rootMoves[0].score > bestThread->rootMoves[0].score)
                bestThread = th;
        }
        else if (   th->rootMoves[0].score >= VALUE_MATE_IN_MAX_PLY
                 || (   th->rootMoves[0].score > VALUE_MATED_IN_MAX_PLY
                     && (   votes[th->rootMoves[0].pv[0]] > votes[bestThread->rootMoves[0].pv[0]]
                         || (   votes[th->rootMoves[0].pv[0]] == votes[bestThread->rootMoves[0].pv[0]]
                             &&   thread_value(th) * int(th->rootMoves[0].pv.size() > 2)
                                > thread_value(bestThread) * int(bestThread->rootMoves[0].pv.size() > 2)))))
            bestThread = th;

    return bestThread;
}


/// Start non-main threads

void ThreadPool::start_searching() {

    for (Thread* th : threads)
        if (th != threads.front())
            th->start_searching();
}


/// Wait for non-main threads

void ThreadPool::wait_for_search_finished() const {

    for (Thread* th : threads)
        if (th != threads.front())
            th->wait_for_search_finished();
}

} // namespace Stockfish<|MERGE_RESOLUTION|>--- conflicted
+++ resolved
@@ -35,7 +35,7 @@
 
 Thread::Thread(size_t n) : idx(n)
 #ifndef SINGLE_THREAD
-    , stdThread(&Thread::idle_loop, this) 
+    , stdThread(&Thread::idle_loop, this)
 #endif
 {
   wait_for_search_finished();
@@ -76,13 +76,10 @@
 /// Thread::start_searching() wakes up the thread that will start the search
 
 void Thread::start_searching() {
-<<<<<<< HEAD
+  mutex.lock();
 
 #ifndef SINGLE_THREAD
   std::lock_guard<std::mutex> lk(mutex);
-=======
-  mutex.lock();
->>>>>>> 500da8d6
   searching = true;
   mutex.unlock(); // Unlock before notifying saves a few CPU-cycles
   cv.notify_one(); // Wake up the thread in idle_loop()
@@ -156,16 +153,11 @@
   {
       threads.push_back(new MainThread(0));
 
-<<<<<<< HEAD
-    #ifndef SINGLE_THREAD
+      #ifndef SINGLE_THREAD
       while (size() < requested)
-          push_back(new Thread(size()));
-    #endif
-    
-=======
-      while (threads.size() < requested)
-          threads.push_back(new Thread(threads.size()));
->>>>>>> 500da8d6
+          threads.push_back(new Thread(size()));
+      #endif
+
       clear();
 
       // Reallocate the hash with the new threadpool size
