# Pikafish, a UCI chess playing engine derived from Stockfish
# Copyright (C) 2004-2022 The Pikafish developers (see AUTHORS file)
#
# Pikafish is free software: you can redistribute it and/or modify
# it under the terms of the GNU General Public License as published by
# the Free Software Foundation, either version 3 of the License, or
# (at your option) any later version.
#
# Pikafish is distributed in the hope that it will be useful,
# but WITHOUT ANY WARRANTY; without even the implied warranty of
# MERCHANTABILITY or FITNESS FOR A PARTICULAR PURPOSE.  See the
# GNU General Public License for more details.
#
# You should have received a copy of the GNU General Public License
# along with this program.  If not, see <http://www.gnu.org/licenses/>.


### ==========================================================================
### Section 1. General Configuration
### ==========================================================================

### Establish the operating system name
KERNEL = $(shell uname -s)
ifeq ($(KERNEL),Linux)
	OS = $(shell uname -o)
endif

### Target Windows OS
ifeq ($(OS),Windows_NT)
	ifneq ($(COMP),ndk)
	ifneq ($(COMP),emscripten)
		target_windows = yes
	endif
	endif
else ifeq ($(COMP),mingw)
	target_windows = yes
	ifeq ($(WINE_PATH),)
		WINE_PATH = $(shell which wine)
	endif
endif

### Executable name
ifeq ($(target_windows),yes)
	EXE = pikafish.exe
else ifeq ($(COMP),emscripten)
	EXE = emscripten/pikafish.js
else
	EXE = pikafish
endif

### Installation dir definitions
PREFIX = /usr/local
BINDIR = $(PREFIX)/bin

### Built-in benchmark for pgo-builds
ifeq ($(SDE_PATH),)
	PGOBENCH = $(WINE_PATH) ./$(EXE) bench
else
	PGOBENCH = $(SDE_PATH) -- $(WINE_PATH) ./$(EXE) bench
endif

### Source and object files
SRCS = benchmark.cpp bitboard.cpp evaluate.cpp main.cpp \
	misc.cpp movegen.cpp movepick.cpp position.cpp \
	search.cpp thread.cpp timeman.cpp tt.cpp uci.cpp ucioption.cpp tune.cpp \
	nnue/evaluate_nnue.cpp nnue/features/half_ka_v2_hm.cpp \
	compression/zip.cpp

OBJS = $(notdir $(SRCS:.cpp=.o))

VPATH = compression:nnue:nnue/features

### ==========================================================================
### Section 2. High-level Configuration
### ==========================================================================
#
# flag                --- Comp switch      --- Description
# ----------------------------------------------------------------------------
#
# debug = yes/no      --- -DNDEBUG         --- Enable/Disable debug mode
# sanitize = none/<sanitizer> ... (-fsanitize )
#                     --- ( undefined )    --- enable undefined behavior checks
#                     --- ( thread    )    --- enable threading error checks
#                     --- ( address   )    --- enable memory access checks
#                     --- ...etc...        --- see compiler documentation for supported sanitizers
# optimize = yes/no   --- (-O3/-fast etc.) --- Enable/Disable optimizations
# arch = (name)       --- (-arch)          --- Target architecture
# bits = 64/32        --- -DIS_64BIT       --- 64-/32-bit operating system
# prefetch = yes/no   --- -DUSE_PREFETCH   --- Use prefetch asm-instruction
# popcnt = yes/no     --- -DUSE_POPCNT     --- Use popcnt asm-instruction
# pext = yes/no       --- -DUSE_PEXT       --- Use pext x86_64 asm-instruction
# sse = yes/no        --- -msse            --- Use Intel Streaming SIMD Extensions
# mmx = yes/no        --- -mmmx            --- Use Intel MMX instructions
# sse2 = yes/no       --- -msse2           --- Use Intel Streaming SIMD Extensions 2
# ssse3 = yes/no      --- -mssse3          --- Use Intel Supplemental Streaming SIMD Extensions 3
# sse41 = yes/no      --- -msse4.1         --- Use Intel Streaming SIMD Extensions 4.1
# avx2 = yes/no       --- -mavx2           --- Use Intel Advanced Vector Extensions 2
# avxvnni = yes/no    --- -mavxvnni        --- Use Intel Vector Neural Network Instructions AVX
# avx512 = yes/no     --- -mavx512bw       --- Use Intel Advanced Vector Extensions 512
# vnni256 = yes/no    --- -mavx512vnni     --- Use Intel Vector Neural Network Instructions 256
# vnni512 = yes/no    --- -mavx512vnni     --- Use Intel Vector Neural Network Instructions 512
# neon = yes/no       --- -DUSE_NEON       --- Use ARM SIMD architecture
#
# Note that Makefile is space sensitive, so when adding new architectures
# or modifying existing flags, you have to make sure there are no extra spaces
# at the end of the line for flag values.
#
# Example of use for these flags:
# make build ARCH=x86-64-avx512 debug=yes sanitize="address undefined"


### 2.1. General and architecture defaults

ifeq ($(ARCH),)
   ARCH = x86-64-modern
   help_skip_sanity = yes
endif
# explicitly check for the list of supported architectures (as listed with make help),
# the user can override with `make ARCH=x86-32-vnni256 SUPPORTED_ARCH=true`
ifeq ($(ARCH), $(filter $(ARCH), \
                 x86-64-vnni512 x86-64-vnni256 x86-64-avx512 x86-64-avxvnni x86-64-bmi2 \
                 x86-64-avx2 x86-64-sse41-popcnt x86-64-modern x86-64-ssse3 x86-64-sse3-popcnt \
                 x86-64 x86-32-sse41-popcnt x86-32-sse2 x86-32 ppc-64 ppc-32 e2k \
<<<<<<< HEAD
                 armv7 armv7-neon armv8 apple-silicon general-64 general-32 \
                 wasm-single wasm-multi wasm-multi-simd128))
=======
                 armv7 armv7-neon armv8 apple-silicon general-64 general-32 riscv64))
>>>>>>> 2cbd80c6
   SUPPORTED_ARCH=true
else
   SUPPORTED_ARCH=false
endif

optimize = yes
debug = no
simple_eval = no
sanitize = none
bits = 64
prefetch = no
popcnt = no
pext = no
sse = no
mmx = no
sse2 = no
ssse3 = no
sse41 = no
avx2 = no
avxvnni = no
avx512 = no
vnni256 = no
vnni512 = no
neon = no
arm_version = 0
STRIP = strip

### 2.2 Architecture specific

ifeq ($(findstring x86,$(ARCH)),x86)

# x86-32/64

ifeq ($(findstring x86-32,$(ARCH)),x86-32)
	arch = i386
	bits = 32
	sse = no
	mmx = yes
else
	arch = x86_64
	sse = yes
	sse2 = yes
endif

ifeq ($(findstring -sse,$(ARCH)),-sse)
	sse = yes
endif

ifeq ($(findstring -popcnt,$(ARCH)),-popcnt)
	popcnt = yes
endif

ifeq ($(findstring -mmx,$(ARCH)),-mmx)
	mmx = yes
endif

ifeq ($(findstring -sse2,$(ARCH)),-sse2)
	sse = yes
	sse2 = yes
endif

ifeq ($(findstring -ssse3,$(ARCH)),-ssse3)
	sse = yes
	sse2 = yes
	ssse3 = yes
endif

ifeq ($(findstring -sse41,$(ARCH)),-sse41)
	sse = yes
	sse2 = yes
	ssse3 = yes
	sse41 = yes
endif

ifeq ($(findstring -modern,$(ARCH)),-modern)
	popcnt = yes
	sse = yes
	sse2 = yes
	ssse3 = yes
	sse41 = yes
endif

ifeq ($(findstring -avx2,$(ARCH)),-avx2)
	popcnt = yes
	sse = yes
	sse2 = yes
	ssse3 = yes
	sse41 = yes
	avx2 = yes
endif

ifeq ($(findstring -avxvnni,$(ARCH)),-avxvnni)
	popcnt = yes
	sse = yes
	sse2 = yes
	ssse3 = yes
	sse41 = yes
	avx2 = yes
	avxvnni = yes
	pext = yes
endif

ifeq ($(findstring -bmi2,$(ARCH)),-bmi2)
	popcnt = yes
	sse = yes
	sse2 = yes
	ssse3 = yes
	sse41 = yes
	avx2 = yes
	pext = yes
endif

ifeq ($(findstring -avx512,$(ARCH)),-avx512)
	popcnt = yes
	sse = yes
	sse2 = yes
	ssse3 = yes
	sse41 = yes
	avx2 = yes
	pext = yes
	avx512 = yes
endif

ifeq ($(findstring -vnni256,$(ARCH)),-vnni256)
	popcnt = yes
	sse = yes
	sse2 = yes
	ssse3 = yes
	sse41 = yes
	avx2 = yes
	pext = yes
	vnni256 = yes
endif

ifeq ($(findstring -vnni512,$(ARCH)),-vnni512)
	popcnt = yes
	sse = yes
	sse2 = yes
	ssse3 = yes
	sse41 = yes
	avx2 = yes
	pext = yes
	avx512 = yes
	vnni512 = yes
endif

ifeq ($(sse),yes)
	prefetch = yes
endif

# 64-bit pext is not available on x86-32
ifeq ($(bits),32)
	pext = no
endif

else

# all other architectures

ifeq ($(ARCH),general-32)
	arch = any
	bits = 32
endif

ifeq ($(ARCH),general-64)
	arch = any
endif

ifeq ($(ARCH),armv7)
	arch = armv7
	prefetch = yes
	bits = 32
	arm_version = 7
endif

ifeq ($(ARCH),armv7-neon)
	arch = armv7
	prefetch = yes
	popcnt = yes
	neon = yes
	bits = 32
	arm_version = 7
endif

ifeq ($(ARCH),armv8)
	arch = armv8
	prefetch = yes
	popcnt = yes
	neon = yes
	arm_version = 8
endif

ifeq ($(ARCH),apple-silicon)
	arch = arm64
	prefetch = yes
	popcnt = yes
	neon = yes
	arm_version = 8
endif

ifeq ($(ARCH),ppc-32)
	arch = ppc
	bits = 32
endif

ifeq ($(ARCH),ppc-64)
	arch = ppc64
	popcnt = yes
	prefetch = yes
endif

ifeq ($(findstring e2k,$(ARCH)),e2k)
	arch = e2k
	mmx = yes
	bits = 64
	sse = yes
	sse2 = yes
	ssse3 = yes
	sse41 = yes
	popcnt = yes
endif

<<<<<<< HEAD
ifeq ($(ARCH),wasm-single)
	arch = wasm
	bits = 64
	wasm_simd = no
	wasm_multithread = no
	assertion = no
endif

ifeq ($(ARCH),wasm-multi)
	arch = wasm
	bits = 64
	wasm_simd = no
	wasm_multithread = yes
	assertion = no
endif

ifeq ($(ARCH),wasm-multi-simd128)
	arch = wasm
	bits = 64
	wasm_simd = yes
	wasm_multithread = yes
	assertion = no
endif

=======
ifeq ($(ARCH),riscv64)
	arch = riscv64
>>>>>>> 2cbd80c6
endif
endif


### ==========================================================================
### Section 3. Low-level Configuration
### ==========================================================================

### 3.1 Selecting compiler (default = gcc)
ifeq ($(MAKELEVEL),0)
       export ENV_CXXFLAGS := $(CXXFLAGS)
       export ENV_DEPENDFLAGS := $(DEPENDFLAGS)
       export ENV_LDFLAGS := $(LDFLAGS)
endif

CXXFLAGS = $(ENV_CXXFLAGS) -Wall -Wcast-qual -fno-exceptions -std=c++17 $(EXTRACXXFLAGS)

ifeq ($(target_windows),yes)
	CXXFLAGS += -finput-charset=UTF-8 -fexec-charset=GBK
endif

DEPENDFLAGS = $(ENV_DEPENDFLAGS) -std=c++17
LDFLAGS = $(ENV_LDFLAGS) $(EXTRALDFLAGS)

ifeq ($(COMP),)
	COMP=gcc
endif

ifeq ($(COMP),gcc)
	comp=gcc
	CXX=g++
	CXXFLAGS += -pedantic -Wextra -Wshadow

	ifeq ($(arch),$(filter $(arch),armv7 armv8 riscv64))
		ifeq ($(OS),Android)
			CXXFLAGS += -m$(bits)
			LDFLAGS += -m$(bits)
		endif
		ifeq ($(ARCH),riscv64)
			CXXFLAGS += -latomic
		endif
	else
		CXXFLAGS += -m$(bits)
		LDFLAGS += -m$(bits)
	endif

	ifeq ($(arch),$(filter $(arch),armv7))
		LDFLAGS += -latomic
	endif

	ifneq ($(KERNEL),Darwin)
	   LDFLAGS += -Wl,--no-as-needed
	endif
endif

ifeq ($(target_windows),yes)
	LDFLAGS += -static
endif

ifeq ($(COMP),mingw)
	comp=mingw

	ifeq ($(bits),64)
		ifeq ($(shell which x86_64-w64-mingw32-c++-posix 2> /dev/null),)
			CXX=x86_64-w64-mingw32-c++
		else
			CXX=x86_64-w64-mingw32-c++-posix
		endif
	else
		ifeq ($(shell which i686-w64-mingw32-c++-posix 2> /dev/null),)
			CXX=i686-w64-mingw32-c++
		else
			CXX=i686-w64-mingw32-c++-posix
		endif
	endif
	CXXFLAGS += -pedantic -Wextra -Wshadow
endif

ifeq ($(COMP),icc)
	comp=icc
	CXX=icpc
	CXXFLAGS += -diag-disable 1476,10120 -Wcheck -Wabi -Wdeprecated -strict-ansi
endif

ifeq ($(COMP),clang)
	comp=clang
	CXX=clang++
	ifeq ($(target_windows),yes)
		CXX=x86_64-w64-mingw32-clang++
	endif

	CXXFLAGS += -pedantic -Wextra -Wshadow

	ifeq ($(filter $(KERNEL),Darwin OpenBSD FreeBSD),)
	ifeq ($(target_windows),)
	ifneq ($(RTLIB),compiler-rt)
		LDFLAGS += -latomic
	endif
	endif
	endif

	ifeq ($(arch),$(filter $(arch),armv7 armv8 riscv64))
		ifeq ($(OS),Android)
			CXXFLAGS += -m$(bits)
			LDFLAGS += -m$(bits)
		endif
		ifeq ($(ARCH),riscv64)
			CXXFLAGS += -latomic
		endif
	else
		CXXFLAGS += -m$(bits)
		LDFLAGS += -m$(bits)
	endif
endif

ifeq ($(KERNEL),Darwin)
	CXXFLAGS += -mmacosx-version-min=10.14
	LDFLAGS += -mmacosx-version-min=10.14
	ifneq ($(arch),any)
		CXXFLAGS += -arch $(arch)
		LDFLAGS += -arch $(arch)
	endif
	XCRUN = xcrun
endif

# To cross-compile for Android, NDK version r21 or later is recommended.
# In earlier NDK versions, you'll need to pass -fno-addrsig if using GNU binutils.
# Currently we don't know how to make PGO builds with the NDK yet.
ifeq ($(COMP),ndk)
	CXXFLAGS += -stdlib=libc++ -fPIE
	comp=clang
	ifeq ($(arch),armv7)
		CXX=armv7a-linux-androideabi16-clang++
		CXXFLAGS += -mthumb -march=armv7-a -mfloat-abi=softfp -mfpu=neon
		ifneq ($(shell which arm-linux-androideabi-strip 2>/dev/null),)
			STRIP=arm-linux-androideabi-strip
		else
			STRIP=llvm-strip
		endif
	endif
	ifeq ($(arch),armv8)
		CXX=aarch64-linux-android21-clang++
		ifneq ($(shell which aarch64-linux-android-strip 2>/dev/null),)
			STRIP=aarch64-linux-android-strip
		else
			STRIP=llvm-strip
		endif
	endif
	LDFLAGS += -static-libstdc++ -pie -lm -latomic
endif

# Compile for webassembly
ifeq ($(COMP),emscripten)
	comp=emscripten
	CXX=em++
	CXXFLAGS += -flto -DUSE_POPCNT
	LDFLAGS += \
		-flto \
		--pre-js emscripten/preamble.js \
		-s ENVIRONMENT=web,worker \
		-s MODULARIZE=1 \
		-s EXPORT_NAME="Pikafish" \
		-s ALLOW_MEMORY_GROWTH=1 -s INITIAL_MEMORY=$$((1 << 27)) -s MAXIMUM_MEMORY=$$((1 << 30)) \
		-s FILESYSTEM=1 \
		-s EXPORTED_RUNTIME_METHODS="['cwrap']" \
		-s EXPORTED_FUNCTIONS="['_main', '_wasm_uci_execute']" \
		-s ALLOW_UNIMPLEMENTED_SYSCALLS \
		-s DEMANGLE_SUPPORT=1

	ifeq ($(assertion),yes)
		LDFLAGS += -s ASSERTIONS=1
	else
		LDFLAGS += -s ASSERTIONS=0
	endif

	ifeq ($(wasm_multithread),yes)
		CXXFLAGS += -pthread
		LDFLAGS += -s USE_PTHREADS=1 -s PROXY_TO_PTHREAD=1 \
				   -s PTHREAD_POOL_SIZE=1+navigator.hardwareConcurrency
	else
		CXXFLAGS += -DSINGLE_THREAD
	endif

	ifeq ($(wasm_simd),yes)
		CXXFLAGS += -DUSE_WASM_SIMD -msimd128
		SRCS += emscripten/wasm_simd.cpp
		OBJS += emscripten/wasm_simd.o
	endif

	ifeq ($(debug),yes)
		LDFLAGS += --emit-symbol-map
	endif
endif


ifeq ($(comp),icc)
	profile_make = icc-profile-make
	profile_use = icc-profile-use
else ifeq ($(comp),clang)
	profile_make = clang-profile-make
	profile_use = clang-profile-use
else
	profile_make = gcc-profile-make
	profile_use = gcc-profile-use
	ifeq ($(KERNEL),Darwin)
		EXTRAPROFILEFLAGS = -fvisibility=hidden
	endif
endif

### Travis CI script uses COMPILER to overwrite CXX
ifdef COMPILER
	COMPCXX=$(COMPILER)
endif

### Allow overwriting CXX from command line
ifdef COMPCXX
	CXX=$(COMPCXX)
endif

### Sometimes gcc is really clang
ifeq ($(COMP),gcc)
	gccversion = $(shell $(CXX) --version)
	gccisclang = $(findstring clang,$(gccversion))
	ifneq ($(gccisclang),)
		profile_make = clang-profile-make
		profile_use = clang-profile-use
	endif
endif

### On mingw use Windows threads, otherwise POSIX
ifneq ($(comp),mingw)
ifneq ($(comp),emscripten)
	CXXFLAGS += -DUSE_PTHREADS
	# On Android Bionic's C library comes with its own pthread implementation bundled in
	ifneq ($(OS),Android)
		# Haiku has pthreads in its libroot, so only link it in on other platforms
		ifneq ($(KERNEL),Haiku)
			ifneq ($(COMP),ndk)
				LDFLAGS += -lpthread
			endif
		endif
	endif
endif
endif

### 3.2.1 Debugging
ifeq ($(debug),no)
	CXXFLAGS += -DNDEBUG
else
	CXXFLAGS += -g
endif

### 3.2.2 Debugging with undefined behavior sanitizers
ifneq ($(sanitize),none)
    CXXFLAGS += -g3 $(addprefix -fsanitize=,$(sanitize))
    LDFLAGS += $(addprefix -fsanitize=,$(sanitize))
endif

### 3.2.3 Debugging with simple eval (no nnue)
ifeq ($(simple_eval),yes)
	CXXFLAGS += -DSIMPLE_EVAL
endif

### 3.3 Optimization
ifeq ($(optimize),yes)

	CXXFLAGS += -O3

	ifeq ($(comp),gcc)
		ifeq ($(OS), Android)
			CXXFLAGS += -fno-gcse -mthumb -march=armv7-a -mfloat-abi=softfp
		endif
	endif

	ifeq ($(KERNEL),Darwin)
		ifeq ($(comp),$(filter $(comp),clang icc))
			CXXFLAGS += -mdynamic-no-pic
		endif

		ifeq ($(comp),gcc)
			ifneq ($(arch),arm64)
				CXXFLAGS += -mdynamic-no-pic
			endif
		endif
	endif

	ifeq ($(comp),clang)
		CXXFLAGS += -fexperimental-new-pass-manager
	endif
endif

### 3.4 Bits
ifeq ($(bits),64)
	CXXFLAGS += -DIS_64BIT
endif

### 3.5 prefetch and popcount
ifeq ($(prefetch),yes)
	ifeq ($(sse),yes)
		CXXFLAGS += -msse
	endif
else
	CXXFLAGS += -DNO_PREFETCH
endif

ifeq ($(popcnt),yes)
	ifeq ($(arch),$(filter $(arch),ppc64 armv7 armv8 arm64))
		CXXFLAGS += -DUSE_POPCNT
	else ifeq ($(comp),icc)
		CXXFLAGS += -msse3 -DUSE_POPCNT
	else
		CXXFLAGS += -msse3 -mpopcnt -DUSE_POPCNT
	endif
endif

### 3.6 SIMD architectures
ifeq ($(avx2),yes)
	CXXFLAGS += -DUSE_AVX2
	ifeq ($(comp),$(filter $(comp),gcc clang mingw))
		CXXFLAGS += -mavx2 -mbmi
	endif
endif

ifeq ($(avxvnni),yes)
	CXXFLAGS += -DUSE_VNNI -DUSE_AVXVNNI
	ifeq ($(comp),$(filter $(comp),gcc clang mingw))
		CXXFLAGS += -mavxvnni
	endif
endif

ifeq ($(avx512),yes)
	CXXFLAGS += -DUSE_AVX512
	ifeq ($(comp),$(filter $(comp),gcc clang mingw))
		CXXFLAGS += -mavx512f -mavx512bw
	endif
endif

ifeq ($(vnni256),yes)
	CXXFLAGS += -DUSE_VNNI
	ifeq ($(comp),$(filter $(comp),gcc clang mingw))
		CXXFLAGS += -mavx512f -mavx512bw -mavx512vnni -mavx512dq -mavx512vl -mprefer-vector-width=256
	endif
endif

ifeq ($(vnni512),yes)
	CXXFLAGS += -DUSE_VNNI
	ifeq ($(comp),$(filter $(comp),gcc clang mingw))
		CXXFLAGS += -mavx512vnni -mavx512dq -mavx512vl
	endif
endif

ifeq ($(sse41),yes)
	CXXFLAGS += -DUSE_SSE41
	ifeq ($(comp),$(filter $(comp),gcc clang mingw))
		CXXFLAGS += -msse4.1
	endif
endif

ifeq ($(ssse3),yes)
	CXXFLAGS += -DUSE_SSSE3
	ifeq ($(comp),$(filter $(comp),gcc clang mingw))
		CXXFLAGS += -mssse3
	endif
endif

ifeq ($(sse2),yes)
	CXXFLAGS += -DUSE_SSE2
	ifeq ($(comp),$(filter $(comp),gcc clang mingw))
		CXXFLAGS += -msse2
	endif
endif

ifeq ($(mmx),yes)
	CXXFLAGS += -DUSE_MMX
	ifeq ($(comp),$(filter $(comp),gcc clang mingw))
		CXXFLAGS += -mmmx
	endif
endif

ifeq ($(neon),yes)
	CXXFLAGS += -DUSE_NEON=$(arm_version)
	ifeq ($(KERNEL),Linux)
	ifneq ($(COMP),ndk)
	ifneq ($(arch),armv8)
		CXXFLAGS += -mfpu=neon
	endif
	endif
	endif
endif

### 3.7 pext
ifeq ($(pext),yes)
	CXXFLAGS += -DUSE_PEXT
	ifeq ($(comp),$(filter $(comp),gcc clang mingw))
		CXXFLAGS += -mbmi2
	endif
endif

### 3.8 Link Time Optimization
### This is a mix of compile and link time options because the lto link phase
### needs access to the optimization flags.
ifeq ($(optimize),yes)
ifeq ($(debug), no)
	ifeq ($(comp),clang)
		CXXFLAGS += -flto=full
		ifeq ($(target_windows),yes)
			CXXFLAGS += -fuse-ld=lld
		endif
		LDFLAGS += $(CXXFLAGS)

# GCC and CLANG use different methods for parallelizing LTO and CLANG pretends to be
# GCC on some systems.
	else ifeq ($(comp),gcc)
	ifeq ($(gccisclang),)
		CXXFLAGS += -flto -flto-partition=one
		LDFLAGS += $(CXXFLAGS) -flto=jobserver
	else
		CXXFLAGS += -flto=full
		LDFLAGS += $(CXXFLAGS)
	endif

# To use LTO and static linking on Windows,
# the tool chain requires gcc version 10.1 or later.
	else ifeq ($(comp),mingw)
		CXXFLAGS += -flto -flto-partition=one
		LDFLAGS += $(CXXFLAGS) -save-temps
	endif
endif
endif

### 3.9 Android 5 can only run position independent executables. Note that this
### breaks Android 4.0 and earlier.
ifeq ($(OS), Android)
	CXXFLAGS += -fPIE
	LDFLAGS += -fPIE -pie
endif

### ==========================================================================
### Section 4. Public Targets
### ==========================================================================


help:
	@echo ""
	@echo "To compile pikafish, type: "
	@echo ""
	@echo "make target ARCH=arch [COMP=compiler] [COMPCXX=cxx]"
	@echo ""
	@echo "Supported targets:"
	@echo ""
	@echo "help                    > Display architecture details"
	@echo "build                   > Standard build"
	@echo "profile-build           > Faster build (with profile-guided optimization)"
	@echo "strip                   > Strip executable"
	@echo "install                 > Install executable"
	@echo "clean                   > Clean up"
	@echo ""
	@echo "Supported archs:"
	@echo ""
	@echo "x86-64-vnni512          > x86 64-bit with vnni support 512bit wide"
	@echo "x86-64-vnni256          > x86 64-bit with vnni support 256bit wide"
	@echo "x86-64-avx512           > x86 64-bit with avx512 support"
	@echo "x86-64-avxvnni          > x86 64-bit with avxvnni support"
	@echo "x86-64-bmi2             > x86 64-bit with bmi2 support"
	@echo "x86-64-avx2             > x86 64-bit with avx2 support"
	@echo "x86-64-sse41-popcnt     > x86 64-bit with sse41 and popcnt support"
	@echo "x86-64-modern           > common modern CPU, currently x86-64-sse41-popcnt"
	@echo "x86-64-ssse3            > x86 64-bit with ssse3 support"
	@echo "x86-64-sse3-popcnt      > x86 64-bit with sse3 and popcnt support"
	@echo "x86-64                  > x86 64-bit generic (with sse2 support)"
	@echo "x86-32-sse41-popcnt     > x86 32-bit with sse41 and popcnt support"
	@echo "x86-32-sse2             > x86 32-bit with sse2 support"
	@echo "x86-32                  > x86 32-bit generic (with mmx and sse support)"
	@echo "ppc-64                  > PPC 64-bit"
	@echo "ppc-32                  > PPC 32-bit"
	@echo "armv7                   > ARMv7 32-bit"
	@echo "armv7-neon              > ARMv7 32-bit with popcnt and neon"
	@echo "armv8                   > ARMv8 64-bit with popcnt and neon"
	@echo "e2k                     > Elbrus 2000"
	@echo "apple-silicon           > Apple silicon ARM64"
	@echo "general-64              > unspecified 64-bit"
	@echo "general-32              > unspecified 32-bit"
	@echo "riscv64                 > RISC-V 64-bit"
	@echo ""
	@echo "Supported compilers:"
	@echo ""
	@echo "gcc                     > Gnu compiler (default)"
	@echo "mingw                   > Gnu compiler with MinGW under Windows"
	@echo "clang                   > LLVM Clang compiler"
	@echo "icc                     > Intel compiler"
	@echo "ndk                     > Google NDK to cross-compile for Android"
	@echo ""
	@echo "Simple examples. If you don't know what to do, you likely want to run: "
	@echo ""
	@echo "make -j build ARCH=x86-64  (A portable, slow compile for 64-bit systems)"
	@echo "make -j build ARCH=x86-32  (A portable, slow compile for 32-bit systems)"
	@echo ""
	@echo "Advanced examples, for experienced users looking for performance: "
	@echo ""
	@echo "make    help  ARCH=x86-64-bmi2"
	@echo "make -j profile-build ARCH=x86-64-bmi2 COMP=gcc COMPCXX=g++-9.0"
	@echo "make -j build ARCH=x86-64-ssse3 COMP=clang"
	@echo ""
	@echo "-------------------------------"
ifeq ($(SUPPORTED_ARCH)$(help_skip_sanity), true)
	@echo "The selected architecture $(ARCH) will enable the following configuration: "
	@$(MAKE) ARCH=$(ARCH) COMP=$(COMP) config-sanity
else
	@echo "Specify a supported architecture with the ARCH option for more details"
	@echo ""
endif


.PHONY: help build profile-build strip install clean net objclean profileclean \
        config-sanity icc-profile-use icc-profile-make gcc-profile-use gcc-profile-make \
        clang-profile-use clang-profile-make

build: net config-sanity
	$(MAKE) ARCH=$(ARCH) COMP=$(COMP) all

profile-build: net config-sanity objclean profileclean
	@echo ""
	@echo "Step 1/4. Building instrumented executable ..."
	$(MAKE) ARCH=$(ARCH) COMP=$(COMP) $(profile_make)
	@echo ""
	@echo "Step 2/4. Running benchmark for pgo-build ..."
	$(PGOBENCH) 2>&1 | tail -n 4
	@echo ""
	@echo "Step 3/4. Building optimized executable ..."
	$(MAKE) ARCH=$(ARCH) COMP=$(COMP) objclean
	$(MAKE) ARCH=$(ARCH) COMP=$(COMP) $(profile_use)
	@echo ""
	@echo "Step 4/4. Deleting profile data ..."
	$(MAKE) ARCH=$(ARCH) COMP=$(COMP) profileclean

strip:
	$(STRIP) $(EXE)

install:
	-mkdir -p -m 755 $(BINDIR)
	-cp $(EXE) $(BINDIR)
	$(STRIP) $(BINDIR)/$(EXE)

# clean all
clean: objclean profileclean wasmclean
	@rm -f .depend *~ core

# clean binaries and objects
objclean:
	@rm -f pikafish pikafish.exe *.o ./compression/*.o ./nnue/*.o ./nnue/features/*.o

wasmclean:
	@rm -f emscripten/pikafish.js emscripten/pikafish.wasm 

# clean auxiliary profiling files
profileclean:
	@rm -rf profdir
	@rm -f bench.txt *.gcda *.gcno ./compression/*.gcda ./nnue/*.gcda ./nnue/features/*.gcda *.s
	@rm -f pikafish.profdata *.profraw
	@rm -f pikafish.*args*
	@rm -f pikafish.*lt*
	@rm -f pikafish.res
	@rm -f ./-lstdc++.res

default:
	help

### ==========================================================================
### Section 5. Private Targets
### ==========================================================================

all: $(EXE) .depend

config-sanity: net
	@echo ""
	@echo "Config:"
	@echo "debug: '$(debug)'"
	@echo "sanitize: '$(sanitize)'"
	@echo "optimize: '$(optimize)'"
	@echo "arch: '$(arch)'"
	@echo "bits: '$(bits)'"
	@echo "kernel: '$(KERNEL)'"
	@echo "os: '$(OS)'"
	@echo "prefetch: '$(prefetch)'"
	@echo "popcnt: '$(popcnt)'"
	@echo "pext: '$(pext)'"
	@echo "sse: '$(sse)'"
	@echo "mmx: '$(mmx)'"
	@echo "sse2: '$(sse2)'"
	@echo "ssse3: '$(ssse3)'"
	@echo "sse41: '$(sse41)'"
	@echo "avx2: '$(avx2)'"
	@echo "avxvnni: '$(avxvnni)'"
	@echo "avx512: '$(avx512)'"
	@echo "vnni256: '$(vnni256)'"
	@echo "vnni512: '$(vnni512)'"
	@echo "neon: '$(neon)'"
	@echo "arm_version: '$(arm_version)'"
	@echo ""
	@echo "Flags:"
	@echo "CXX: $(CXX)"
	@echo "CXXFLAGS: $(CXXFLAGS)"
	@echo "LDFLAGS: $(LDFLAGS)"
	@echo ""
	@echo "Testing config sanity. If this fails, try 'make help' ..."
	@echo ""
	@test "$(debug)" = "yes" || test "$(debug)" = "no"
	@test "$(optimize)" = "yes" || test "$(optimize)" = "no"
	@test "$(SUPPORTED_ARCH)" = "true"
	@test "$(arch)" = "any" || test "$(arch)" = "x86_64" || test "$(arch)" = "i386" || \
	 test "$(arch)" = "ppc64" || test "$(arch)" = "ppc" || test "$(arch)" = "e2k" || \
<<<<<<< HEAD
	 test "$(arch)" = "armv7" || test "$(arch)" = "armv8" || test "$(arch)" = "arm64" || \
	 test "$(arch)" = "wasm"
=======
	 test "$(arch)" = "armv7" || test "$(arch)" = "armv8" || test "$(arch)" = "arm64" || test "$(arch)" = "riscv64"
>>>>>>> 2cbd80c6
	@test "$(bits)" = "32" || test "$(bits)" = "64"
	@test "$(prefetch)" = "yes" || test "$(prefetch)" = "no"
	@test "$(popcnt)" = "yes" || test "$(popcnt)" = "no"
	@test "$(pext)" = "yes" || test "$(pext)" = "no"
	@test "$(sse)" = "yes" || test "$(sse)" = "no"
	@test "$(mmx)" = "yes" || test "$(mmx)" = "no"
	@test "$(sse2)" = "yes" || test "$(sse2)" = "no"
	@test "$(ssse3)" = "yes" || test "$(ssse3)" = "no"
	@test "$(sse41)" = "yes" || test "$(sse41)" = "no"
	@test "$(avx2)" = "yes" || test "$(avx2)" = "no"
	@test "$(avx512)" = "yes" || test "$(avx512)" = "no"
	@test "$(vnni256)" = "yes" || test "$(vnni256)" = "no"
	@test "$(vnni512)" = "yes" || test "$(vnni512)" = "no"
	@test "$(neon)" = "yes" || test "$(neon)" = "no"
	@test "$(comp)" = "gcc" || test "$(comp)" = "icc" || test "$(comp)" = "mingw" || test "$(comp)" = "clang" \
	|| test "$(comp)" = "armv7a-linux-androideabi16-clang"  || test "$(comp)" = "aarch64-linux-android21-clang" \
	|| test "$(comp)" = "emscripten"

$(EXE): $(OBJS) emscripten/preamble.js
	+$(CXX) -o $@ $(OBJS) $(LDFLAGS)

clang-profile-make:
	$(MAKE) ARCH=$(ARCH) COMP=$(COMP) \
	EXTRACXXFLAGS='-fprofile-instr-generate ' \
	EXTRALDFLAGS=' -fprofile-instr-generate' \
	all

clang-profile-use:
	$(XCRUN) llvm-profdata merge -output=pikafish.profdata *.profraw
	$(MAKE) ARCH=$(ARCH) COMP=$(COMP) \
	EXTRACXXFLAGS='-fprofile-instr-use=pikafish.profdata' \
	EXTRALDFLAGS='-fprofile-use ' \
	all

gcc-profile-make:
	@mkdir -p profdir
	$(MAKE) ARCH=$(ARCH) COMP=$(COMP) \
	EXTRACXXFLAGS='-fprofile-generate=profdir' \
	EXTRACXXFLAGS+=$(EXTRAPROFILEFLAGS) \
	EXTRALDFLAGS='-lgcov' \
	all

gcc-profile-use:
	$(MAKE) ARCH=$(ARCH) COMP=$(COMP) \
	EXTRACXXFLAGS='-fprofile-use=profdir -fno-peel-loops -fno-tracer' \
	EXTRACXXFLAGS+=$(EXTRAPROFILEFLAGS) \
	EXTRALDFLAGS='-lgcov' \
	all

icc-profile-make:
	@mkdir -p profdir
	$(MAKE) ARCH=$(ARCH) COMP=$(COMP) \
	EXTRACXXFLAGS='-prof-gen=srcpos -prof_dir ./profdir' \
	all

icc-profile-use:
	$(MAKE) ARCH=$(ARCH) COMP=$(COMP) \
	EXTRACXXFLAGS='-prof_use -prof_dir ./profdir' \
	all

.depend: $(SRCS)
	-@$(CXX) $(DEPENDFLAGS) -MM $(SRCS) > $@ 2> /dev/null

-include .depend<|MERGE_RESOLUTION|>--- conflicted
+++ resolved
@@ -121,12 +121,8 @@
                  x86-64-vnni512 x86-64-vnni256 x86-64-avx512 x86-64-avxvnni x86-64-bmi2 \
                  x86-64-avx2 x86-64-sse41-popcnt x86-64-modern x86-64-ssse3 x86-64-sse3-popcnt \
                  x86-64 x86-32-sse41-popcnt x86-32-sse2 x86-32 ppc-64 ppc-32 e2k \
-<<<<<<< HEAD
-                 armv7 armv7-neon armv8 apple-silicon general-64 general-32 \
+                 armv7 armv7-neon armv8 apple-silicon general-64 general-32 riscv64 \
                  wasm-single wasm-multi wasm-multi-simd128))
-=======
-                 armv7 armv7-neon armv8 apple-silicon general-64 general-32 riscv64))
->>>>>>> 2cbd80c6
    SUPPORTED_ARCH=true
 else
    SUPPORTED_ARCH=false
@@ -349,7 +345,10 @@
 	popcnt = yes
 endif
 
-<<<<<<< HEAD
+ifeq ($(ARCH),riscv64)
+	arch = riscv64
+endif
+
 ifeq ($(ARCH),wasm-single)
 	arch = wasm
 	bits = 64
@@ -374,13 +373,7 @@
 	assertion = no
 endif
 
-=======
-ifeq ($(ARCH),riscv64)
-	arch = riscv64
->>>>>>> 2cbd80c6
-endif
-endif
-
+endif
 
 ### ==========================================================================
 ### Section 3. Low-level Configuration
@@ -989,12 +982,8 @@
 	@test "$(SUPPORTED_ARCH)" = "true"
 	@test "$(arch)" = "any" || test "$(arch)" = "x86_64" || test "$(arch)" = "i386" || \
 	 test "$(arch)" = "ppc64" || test "$(arch)" = "ppc" || test "$(arch)" = "e2k" || \
-<<<<<<< HEAD
-	 test "$(arch)" = "armv7" || test "$(arch)" = "armv8" || test "$(arch)" = "arm64" || \
-	 test "$(arch)" = "wasm"
-=======
-	 test "$(arch)" = "armv7" || test "$(arch)" = "armv8" || test "$(arch)" = "arm64" || test "$(arch)" = "riscv64"
->>>>>>> 2cbd80c6
+	 test "$(arch)" = "armv7" || test "$(arch)" = "armv8" || test "$(arch)" = "arm64"" || \
+	 test "$(arch)" = "riscv64 || test "$(arch)" = "wasm"
 	@test "$(bits)" = "32" || test "$(bits)" = "64"
 	@test "$(prefetch)" = "yes" || test "$(prefetch)" = "no"
 	@test "$(popcnt)" = "yes" || test "$(popcnt)" = "no"
