--- conflicted
+++ resolved
@@ -1,934 +1,791 @@
-/*
-  Stockfish, a UCI chess playing engine derived from Glaurung 2.1
-  Copyright (C) 2004-2024 The Stockfish developers (see AUTHORS file)
-
-  Stockfish is free software: you can redistribute it and/or modify
-  it under the terms of the GNU General Public License as published by
-  the Free Software Foundation, either version 3 of the License, or
-  (at your option) any later version.
-
-  Stockfish is distributed in the hope that it will be useful,
-  but WITHOUT ANY WARRANTY; without even the implied warranty of
-  MERCHANTABILITY or FITNESS FOR A PARTICULAR PURPOSE.  See the
-  GNU General Public License for more details.
-
-  You should have received a copy of the GNU General Public License
-  along with this program.  If not, see <http://www.gnu.org/licenses/>.
-*/
-
-// A class that converts the input features of the NNUE evaluation function
-
-#ifndef NNUE_FEATURE_TRANSFORMER_H_INCLUDED
-#define NNUE_FEATURE_TRANSFORMER_H_INCLUDED
-
-#include <algorithm>
-#include <cassert>
-#include <cstdint>
-#include <cstring>
-#include <iosfwd>
-#include <utility>
-
-#include "../position.h"
-#include "../types.h"
-#include "nnue_accumulator.h"
-#include "nnue_architecture.h"
-#include "nnue_common.h"
-
-namespace Stockfish::Eval::NNUE {
-
-using BiasType       = std::int16_t;
-using WeightType     = std::int16_t;
-using PSQTWeightType = std::int32_t;
-
-// If vector instructions are enabled, we update and refresh the
-// accumulator tile by tile such that each tile fits in the CPU's
-// vector registers.
-#define VECTOR
-
-static_assert(PSQTBuckets % 8 == 0,
-              "Per feature PSQT values cannot be processed at granularity lower than 8 at a time.");
-
-#ifdef USE_AVX512F
-using vec_t      = __m512i;
-using psqt_vec_t = __m256i;
-    #define vec_load(a) _mm512_load_si512(a)
-    #define vec_store(a, b) _mm512_store_si512(a, b)
-    #define vec_add_16(a, b) \
-        __builtin_shufflevector(_mm256_add_epi16(__builtin_shufflevector(a, a, 0, 1, 2, 3), \
-                                                 __builtin_shufflevector(b, b, 0, 1, 2, 3)), \
-                                _mm256_add_epi16(__builtin_shufflevector(a, a, 4, 5, 6, 7), \
-                                                 __builtin_shufflevector(b, b, 4, 5, 6, 7)), \
-                                0, 1, 2, 3, 4, 5, 6, 7)
-    #define vec_sub_16(a, b) \
-        __builtin_shufflevector(_mm256_sub_epi16(__builtin_shufflevector(a, a, 0, 1, 2, 3), \
-                                                 __builtin_shufflevector(b, b, 0, 1, 2, 3)), \
-                                _mm256_sub_epi16(__builtin_shufflevector(a, a, 4, 5, 6, 7), \
-                                                 __builtin_shufflevector(b, b, 4, 5, 6, 7)), \
-                                0, 1, 2, 3, 4, 5, 6, 7)
-    #define vec_mul_16(a, b) \
-        __builtin_shufflevector(_mm256_mullo_epi16(__builtin_shufflevector(a, a, 0, 1, 2, 3), \
-                                                   __builtin_shufflevector(b, b, 0, 1, 2, 3)), \
-                                _mm256_mullo_epi16(__builtin_shufflevector(a, a, 4, 5, 6, 7), \
-                                                   __builtin_shufflevector(b, b, 4, 5, 6, 7)), \
-                                0, 1, 2, 3, 4, 5, 6, 7)
-    #define vec_zero() _mm512_setzero_epi32()
-    #define vec_set_16(a) _mm512_set1_epi16(a)
-    #define vec_max_16(a, b) \
-        __builtin_shufflevector(_mm256_max_epi16(__builtin_shufflevector(a, a, 0, 1, 2, 3), \
-                                                 __builtin_shufflevector(b, b, 0, 1, 2, 3)), \
-                                _mm256_max_epi16(__builtin_shufflevector(a, a, 4, 5, 6, 7), \
-                                                 __builtin_shufflevector(b, b, 4, 5, 6, 7)), \
-                                0, 1, 2, 3, 4, 5, 6, 7)
-    #define vec_min_16(a, b) \
-        __builtin_shufflevector(_mm256_min_epi16(__builtin_shufflevector(a, a, 0, 1, 2, 3), \
-                                                 __builtin_shufflevector(b, b, 0, 1, 2, 3)), \
-                                _mm256_min_epi16(__builtin_shufflevector(a, a, 4, 5, 6, 7), \
-                                                 __builtin_shufflevector(b, b, 4, 5, 6, 7)), \
-                                0, 1, 2, 3, 4, 5, 6, 7)
-inline vec_t vec_msb_pack_16(vec_t a, vec_t b) {
-    vec_t compacted = __builtin_shufflevector(
-      _mm256_packs_epi16(_mm256_srli_epi16(__builtin_shufflevector(a, a, 0, 1, 2, 3), 7),
-                         _mm256_srli_epi16(__builtin_shufflevector(b, b, 0, 1, 2, 3), 7)),
-      _mm256_packs_epi16(_mm256_srli_epi16(__builtin_shufflevector(a, a, 4, 5, 6, 7), 7),
-                         _mm256_srli_epi16(__builtin_shufflevector(b, b, 4, 5, 6, 7), 7)),
-      0, 1, 2, 3, 4, 5, 6, 7);
-    return _mm512_permutexvar_epi64(_mm512_setr_epi64(0, 2, 4, 6, 1, 3, 5, 7), compacted);
-}
-    #define vec_load_psqt(a) _mm256_load_si256(a)
-    #define vec_store_psqt(a, b) _mm256_store_si256(a, b)
-    #define vec_add_psqt_32(a, b) _mm256_add_epi32(a, b)
-    #define vec_sub_psqt_32(a, b) _mm256_sub_epi32(a, b)
-    #define vec_zero_psqt() _mm256_setzero_si256()
-    #define NumRegistersSIMD 16
-    #define MaxChunkSize 64
-
-#elif USE_AVX512
-using vec_t      = __m512i;
-using psqt_vec_t = __m256i;
-    #define vec_load(a) _mm512_load_si512(a)
-    #define vec_store(a, b) _mm512_store_si512(a, b)
-    #define vec_add_16(a, b) _mm512_add_epi16(a, b)
-    #define vec_sub_16(a, b) _mm512_sub_epi16(a, b)
-    #define vec_mul_16(a, b) _mm512_mullo_epi16(a, b)
-    #define vec_zero() _mm512_setzero_epi32()
-    #define vec_set_16(a) _mm512_set1_epi16(a)
-    #define vec_max_16(a, b) _mm512_max_epi16(a, b)
-    #define vec_min_16(a, b) _mm512_min_epi16(a, b)
-inline vec_t vec_msb_pack_16(vec_t a, vec_t b) {
-    vec_t compacted = _mm512_packs_epi16(_mm512_srli_epi16(a, 7), _mm512_srli_epi16(b, 7));
-    return _mm512_permutexvar_epi64(_mm512_setr_epi64(0, 2, 4, 6, 1, 3, 5, 7), compacted);
-}
-    #define vec_load_psqt(a) _mm256_load_si256(a)
-    #define vec_store_psqt(a, b) _mm256_store_si256(a, b)
-    #define vec_add_psqt_32(a, b) _mm256_add_epi32(a, b)
-    #define vec_sub_psqt_32(a, b) _mm256_sub_epi32(a, b)
-    #define vec_zero_psqt() _mm256_setzero_si256()
-    #define NumRegistersSIMD 16
-    #define MaxChunkSize 64
-
-#elif USE_AVX2
-using vec_t      = __m256i;
-using psqt_vec_t = __m256i;
-    #define vec_load(a) _mm256_load_si256(a)
-    #define vec_store(a, b) _mm256_store_si256(a, b)
-    #define vec_add_16(a, b) _mm256_add_epi16(a, b)
-    #define vec_sub_16(a, b) _mm256_sub_epi16(a, b)
-    #define vec_mul_16(a, b) _mm256_mullo_epi16(a, b)
-    #define vec_zero() _mm256_setzero_si256()
-    #define vec_set_16(a) _mm256_set1_epi16(a)
-    #define vec_max_16(a, b) _mm256_max_epi16(a, b)
-    #define vec_min_16(a, b) _mm256_min_epi16(a, b)
-inline vec_t vec_msb_pack_16(vec_t a, vec_t b) {
-    vec_t compacted = _mm256_packs_epi16(_mm256_srli_epi16(a, 7), _mm256_srli_epi16(b, 7));
-    return _mm256_permute4x64_epi64(compacted, 0b11011000);
-<<<<<<< HEAD
-  }
-  #define vec_load_psqt(a) _mm256_load_si256(a)
-  #define vec_store_psqt(a,b) _mm256_store_si256(a,b)
-  #define vec_add_psqt_32(a,b) _mm256_add_epi32(a,b)
-  #define vec_sub_psqt_32(a,b) _mm256_sub_epi32(a,b)
-  #define vec_zero_psqt() _mm256_setzero_si256()
-  #define NumRegistersSIMD 16
-  #define MaxChunkSize 32
-
-  #elif USE_SSE2
-  using vec_t = __m128i;
-  using psqt_vec_t = __m128i;
-  #define vec_load(a) (*(a))
-  #define vec_store(a,b) *(a)=(b)
-  #define vec_add_16(a,b) _mm_add_epi16(a,b)
-  #define vec_sub_16(a,b) _mm_sub_epi16(a,b)
-  #define vec_mul_16(a,b) _mm_mullo_epi16(a,b)
-  #define vec_zero() _mm_setzero_si128()
-  #define vec_set_16(a) _mm_set1_epi16(a)
-  #define vec_max_16(a,b) _mm_max_epi16(a,b)
-  #define vec_min_16(a,b) _mm_min_epi16(a,b)
-  #define vec_msb_pack_16(a,b) _mm_packs_epi16(_mm_srli_epi16(a,7),_mm_srli_epi16(b,7))
-  #define vec_load_psqt(a) (*(a))
-  #define vec_store_psqt(a,b) *(a)=(b)
-  #define vec_add_psqt_32(a,b) _mm_add_epi32(a,b)
-  #define vec_sub_psqt_32(a,b) _mm_sub_epi32(a,b)
-  #define vec_zero_psqt() _mm_setzero_si128()
-  #define NumRegistersSIMD (Is64Bit ? 16 : 8)
-  #define MaxChunkSize 16
-
-  #elif USE_MMX
-  using vec_t = __m64;
-  using psqt_vec_t = __m64;
-  #define vec_load(a) (*(a))
-  #define vec_store(a,b) *(a)=(b)
-  #define vec_add_16(a,b) _mm_add_pi16(a,b)
-  #define vec_sub_16(a,b) _mm_sub_pi16(a,b)
-  #define vec_mul_16(a,b) _mm_mullo_pi16(a,b)
-  #define vec_zero() _mm_setzero_si64()
-  #define vec_set_16(a) _mm_set1_pi16(a)
-  inline vec_t vec_max_16(vec_t a,vec_t b){
-    vec_t comparison = _mm_cmpgt_pi16(a,b);
-    return _mm_or_si64(_mm_and_si64(comparison, a), _mm_andnot_si64(comparison, b));
-  }
-  inline vec_t vec_min_16(vec_t a,vec_t b){
-    vec_t comparison = _mm_cmpgt_pi16(a,b);
-    return _mm_or_si64(_mm_and_si64(comparison, b), _mm_andnot_si64(comparison, a));
-  }
-  #define vec_msb_pack_16(a,b) _mm_packs_pi16(_mm_srli_pi16(a,7),_mm_srli_pi16(b,7))
-  #define vec_load_psqt(a) (*(a))
-  #define vec_store_psqt(a,b) *(a)=(b)
-  #define vec_add_psqt_32(a,b) _mm_add_pi32(a,b)
-  #define vec_sub_psqt_32(a,b) _mm_sub_pi32(a,b)
-  #define vec_zero_psqt() _mm_setzero_si64()
-  #define vec_cleanup() _mm_empty()
-  #define NumRegistersSIMD 8
-  #define MaxChunkSize 8
-
-  #elif USE_NEON
-  using vec_t = int16x8_t;
-  using psqt_vec_t = int32x4_t;
-  #define vec_load(a) (*(a))
-  #define vec_store(a,b) *(a)=(b)
-  #define vec_add_16(a,b) vaddq_s16(a,b)
-  #define vec_sub_16(a,b) vsubq_s16(a,b)
-  #define vec_mul_16(a,b) vmulq_s16(a,b)
-  #define vec_zero() vec_t{0}
-  #define vec_set_16(a) vdupq_n_s16(a)
-  #define vec_max_16(a,b) vmaxq_s16(a,b)
-  #define vec_min_16(a,b) vminq_s16(a,b)
-  inline vec_t vec_msb_pack_16(vec_t a, vec_t b){
-    const int8x8_t shifta = vshrn_n_s16(a, 7);
-    const int8x8_t shiftb = vshrn_n_s16(b, 7);
-    const int8x16_t compacted = vcombine_s8(shifta,shiftb);
-    return *reinterpret_cast<const vec_t*> (&compacted);
-  }
-  #define vec_load_psqt(a) (*(a))
-  #define vec_store_psqt(a,b) *(a)=(b)
-  #define vec_add_psqt_32(a,b) vaddq_s32(a,b)
-  #define vec_sub_psqt_32(a,b) vsubq_s32(a,b)
-  #define vec_zero_psqt() psqt_vec_t{0}
-  #define NumRegistersSIMD 16
-  #define MaxChunkSize 16
-
-  #elif USE_WASM_SIMD
-  typedef __i16x8 vec_t;
-  typedef __i32x4 psqt_vec_t;
-  #define vec_load(a) wasm_v128_load(a)
-  #define vec_store(a,b) wasm_v128_store(a, b)
-  #define vec_add_16(a,b) wasm_i16x8_add(a,b)
-  #define vec_sub_16(a,b) wasm_i16x8_sub(a,b)
-  #define vec_mul_16(a,b) wasm_i16x8_mul(a,b)
-  #define vec_zero() wasm_i16x8_splat(0)
-  #define vec_set_16(a) wasm_i16x8_splat(a)
-  #define vec_max_16(a,b) wasm_i16x8_max(a,b)
-  #define vec_min_16(a,b) wasm_i16x8_min(a,b)
-  #define vec_msb_pack_16(a,b) wasm_i8x16_narrow_i16x8(wasm_u16x8_shr(a, 7), wasm_u16x8_shr(b, 7))
-  #define vec_load_psqt(a) wasm_v128_load(a)
-  #define vec_store_psqt(a,b) wasm_v128_store(a, b)
-  #define vec_add_psqt_32(a,b) wasm_i32x4_add(a,b)
-  #define vec_sub_psqt_32(a,b) wasm_i32x4_sub(a,b)
-  #define vec_zero_psqt() wasm_i32x4_splat(0)
-  #define NumRegistersSIMD 16 // TODO: investigate how this affects performance
-  #define MaxChunkSize 16
-
-  #else
-  #undef VECTOR
-
-  #endif
-
-
-  #ifdef VECTOR
-
-      // Compute optimal SIMD register count for feature transformer accumulation.
-
-      // We use __m* types as template arguments, which causes GCC to emit warnings
-      // about losing some attribute information. This is irrelevant to us as we
-      // only take their size, so the following pragma are harmless.
-      #if defined(__GNUC__)
-      #pragma GCC diagnostic push
-      #pragma GCC diagnostic ignored "-Wignored-attributes"
-      #endif
-
-      template <typename SIMDRegisterType,
-                typename LaneType,
-                int      NumLanes,
-                int      MaxRegisters>
-      static constexpr int BestRegisterCount()
-      {
-          #define RegisterSize  sizeof(SIMDRegisterType)
-          #define LaneSize      sizeof(LaneType)
-
-          static_assert(RegisterSize >= LaneSize);
-          static_assert(MaxRegisters <= NumRegistersSIMD);
-          static_assert(MaxRegisters > 0);
-          static_assert(NumRegistersSIMD > 0);
-          static_assert(RegisterSize % LaneSize == 0);
-          static_assert((NumLanes * LaneSize) % RegisterSize == 0);
-
-          const int ideal = (NumLanes * LaneSize) / RegisterSize;
-          if (ideal <= MaxRegisters)
-            return ideal;
-
-          // Look for the largest divisor of the ideal register count that is smaller than MaxRegisters
-          for (int divisor = MaxRegisters; divisor > 1; --divisor)
-            if (ideal % divisor == 0)
-              return divisor;
-
-          return 1;
-      }
-
-      static constexpr int NumRegs     = BestRegisterCount<vec_t, WeightType, TransformedFeatureDimensions, NumRegistersSIMD>();
-      static constexpr int NumPsqtRegs = BestRegisterCount<psqt_vec_t, PSQTWeightType, PSQTBuckets, NumRegistersSIMD>();
-      #if defined(__GNUC__)
-      #pragma GCC diagnostic pop
-      #endif
-  #endif
-
-
-
-  // Input feature converter
-  class FeatureTransformer {
-=======
-}
-    #define vec_load_psqt(a) _mm256_load_si256(a)
-    #define vec_store_psqt(a, b) _mm256_store_si256(a, b)
-    #define vec_add_psqt_32(a, b) _mm256_add_epi32(a, b)
-    #define vec_sub_psqt_32(a, b) _mm256_sub_epi32(a, b)
-    #define vec_zero_psqt() _mm256_setzero_si256()
-    #define NumRegistersSIMD 16
-    #define MaxChunkSize 32
-
-#elif USE_SSE2
-using vec_t      = __m128i;
-using psqt_vec_t = __m128i;
-    #define vec_load(a) (*(a))
-    #define vec_store(a, b) *(a) = (b)
-    #define vec_add_16(a, b) _mm_add_epi16(a, b)
-    #define vec_sub_16(a, b) _mm_sub_epi16(a, b)
-    #define vec_mul_16(a, b) _mm_mullo_epi16(a, b)
-    #define vec_zero() _mm_setzero_si128()
-    #define vec_set_16(a) _mm_set1_epi16(a)
-    #define vec_max_16(a, b) _mm_max_epi16(a, b)
-    #define vec_min_16(a, b) _mm_min_epi16(a, b)
-    #define vec_msb_pack_16(a, b) _mm_packs_epi16(_mm_srli_epi16(a, 7), _mm_srli_epi16(b, 7))
-    #define vec_load_psqt(a) (*(a))
-    #define vec_store_psqt(a, b) *(a) = (b)
-    #define vec_add_psqt_32(a, b) _mm_add_epi32(a, b)
-    #define vec_sub_psqt_32(a, b) _mm_sub_epi32(a, b)
-    #define vec_zero_psqt() _mm_setzero_si128()
-    #define NumRegistersSIMD (Is64Bit ? 16 : 8)
-    #define MaxChunkSize 16
-
-#elif USE_NEON
-using vec_t      = int16x8_t;
-using psqt_vec_t = int32x4_t;
-    #define vec_load(a) (*(a))
-    #define vec_store(a, b) *(a) = (b)
-    #define vec_add_16(a, b) vaddq_s16(a, b)
-    #define vec_sub_16(a, b) vsubq_s16(a, b)
-    #define vec_mul_16(a, b) vmulq_s16(a, b)
-    #define vec_zero() \
-        vec_t { 0 }
-    #define vec_set_16(a) vdupq_n_s16(a)
-    #define vec_max_16(a, b) vmaxq_s16(a, b)
-    #define vec_min_16(a, b) vminq_s16(a, b)
-inline vec_t vec_msb_pack_16(vec_t a, vec_t b) {
-    const int8x8_t  shifta    = vshrn_n_s16(a, 7);
-    const int8x8_t  shiftb    = vshrn_n_s16(b, 7);
-    const int8x16_t compacted = vcombine_s8(shifta, shiftb);
-    return *reinterpret_cast<const vec_t*>(&compacted);
-}
-    #define vec_load_psqt(a) (*(a))
-    #define vec_store_psqt(a, b) *(a) = (b)
-    #define vec_add_psqt_32(a, b) vaddq_s32(a, b)
-    #define vec_sub_psqt_32(a, b) vsubq_s32(a, b)
-    #define vec_zero_psqt() \
-        psqt_vec_t { 0 }
-    #define NumRegistersSIMD 16
-    #define MaxChunkSize 16
-
-#else
-    #undef VECTOR
-
-#endif
-
-
-#ifdef VECTOR
-
-    // Compute optimal SIMD register count for feature transformer accumulation.
-
-    // We use __m* types as template arguments, which causes GCC to emit warnings
-    // about losing some attribute information. This is irrelevant to us as we
-    // only take their size, so the following pragma are harmless.
-    #if defined(__GNUC__)
-        #pragma GCC diagnostic push
-        #pragma GCC diagnostic ignored "-Wignored-attributes"
-    #endif
-
-template<typename SIMDRegisterType, typename LaneType, int NumLanes, int MaxRegisters>
-static constexpr int BestRegisterCount() {
-    #define RegisterSize sizeof(SIMDRegisterType)
-    #define LaneSize sizeof(LaneType)
-
-    static_assert(RegisterSize >= LaneSize);
-    static_assert(MaxRegisters <= NumRegistersSIMD);
-    static_assert(MaxRegisters > 0);
-    static_assert(NumRegistersSIMD > 0);
-    static_assert(RegisterSize % LaneSize == 0);
-    static_assert((NumLanes * LaneSize) % RegisterSize == 0);
-
-    const int ideal = (NumLanes * LaneSize) / RegisterSize;
-    if (ideal <= MaxRegisters)
-        return ideal;
-
-    // Look for the largest divisor of the ideal register count that is smaller than MaxRegisters
-    for (int divisor = MaxRegisters; divisor > 1; --divisor)
-        if (ideal % divisor == 0)
-            return divisor;
-
-    return 1;
-}
-
-static constexpr int NumRegs =
-  BestRegisterCount<vec_t, WeightType, TransformedFeatureDimensions, NumRegistersSIMD>();
-static constexpr int NumPsqtRegs =
-  BestRegisterCount<psqt_vec_t, PSQTWeightType, PSQTBuckets, NumRegistersSIMD>();
-    #if defined(__GNUC__)
-        #pragma GCC diagnostic pop
-    #endif
-#endif
-
-
-// Input feature converter
-class FeatureTransformer {
->>>>>>> c7feeb8d
-
-   private:
-    // Number of output dimensions for one side
-    static constexpr IndexType HalfDimensions = TransformedFeatureDimensions;
-
-#ifdef VECTOR
-    static constexpr IndexType TileHeight     = NumRegs * sizeof(vec_t) / 2;
-    static constexpr IndexType PsqtTileHeight = NumPsqtRegs * sizeof(psqt_vec_t) / 4;
-    static_assert(HalfDimensions % TileHeight == 0, "TileHeight must divide HalfDimensions");
-    static_assert(PSQTBuckets % PsqtTileHeight == 0, "PsqtTileHeight must divide PSQTBuckets");
-#endif
-
-   public:
-    // Output type
-    using OutputType = TransformedFeatureType;
-
-    // Number of input/output dimensions
-    static constexpr IndexType InputDimensions  = FeatureSet::Dimensions;
-    static constexpr IndexType OutputDimensions = HalfDimensions;
-
-    // Size of forward propagation buffer
-    static constexpr std::size_t BufferSize = OutputDimensions * sizeof(OutputType);
-
-    // Hash value embedded in the evaluation file
-    static constexpr std::uint32_t get_hash_value() {
-        return FeatureSet::HashValue ^ (OutputDimensions * 2);
-    }
-
-    // Read network parameters
-    bool read_parameters(std::istream& stream) {
-
-        read_leb_128<BiasType>(stream, biases, HalfDimensions);
-        read_leb_128<WeightType>(stream, weights, HalfDimensions * InputDimensions);
-        read_leb_128<PSQTWeightType>(stream, psqtWeights, PSQTBuckets * InputDimensions);
-
-        return !stream.fail();
-    }
-
-    // Write network parameters
-    bool write_parameters(std::ostream& stream) const {
-
-        write_leb_128<BiasType>(stream, biases, HalfDimensions);
-        write_leb_128<WeightType>(stream, weights, HalfDimensions * InputDimensions);
-        write_leb_128<PSQTWeightType>(stream, psqtWeights, PSQTBuckets * InputDimensions);
-
-        return !stream.fail();
-    }
-
-    // Convert input features
-    std::int32_t transform(const Position& pos, OutputType* output, int bucket) const {
-        update_accumulator<WHITE>(pos);
-        update_accumulator<BLACK>(pos);
-
-        const Color perspectives[2]  = {pos.side_to_move(), ~pos.side_to_move()};
-        const auto& accumulation     = pos.state()->accumulator.accumulation;
-        const auto& psqtAccumulation = pos.state()->accumulator.psqtAccumulation;
-
-        const auto psqt =
-          (psqtAccumulation[perspectives[0]][bucket] - psqtAccumulation[perspectives[1]][bucket])
-          / 2;
-
-
-        for (IndexType p = 0; p < 2; ++p)
-        {
-            const IndexType offset = (HalfDimensions / 2) * p;
-
-#if defined(VECTOR)
-
-            constexpr IndexType OutputChunkSize = MaxChunkSize;
-            static_assert((HalfDimensions / 2) % OutputChunkSize == 0);
-            constexpr IndexType NumOutputChunks = HalfDimensions / 2 / OutputChunkSize;
-
-            vec_t Zero = vec_zero();
-            vec_t One  = vec_set_16(127);
-
-            const vec_t* in0 = reinterpret_cast<const vec_t*>(&(accumulation[perspectives[p]][0]));
-            const vec_t* in1 =
-              reinterpret_cast<const vec_t*>(&(accumulation[perspectives[p]][HalfDimensions / 2]));
-            vec_t* out = reinterpret_cast<vec_t*>(output + offset);
-
-            for (IndexType j = 0; j < NumOutputChunks; ++j)
-            {
-                const vec_t sum0a = vec_max_16(vec_min_16(in0[j * 2 + 0], One), Zero);
-                const vec_t sum0b = vec_max_16(vec_min_16(in0[j * 2 + 1], One), Zero);
-                const vec_t sum1a = vec_max_16(vec_min_16(in1[j * 2 + 0], One), Zero);
-                const vec_t sum1b = vec_max_16(vec_min_16(in1[j * 2 + 1], One), Zero);
-
-                const vec_t pa = vec_mul_16(sum0a, sum1a);
-                const vec_t pb = vec_mul_16(sum0b, sum1b);
-
-                out[j] = vec_msb_pack_16(pa, pb);
-            }
-
-#else
-
-            for (IndexType j = 0; j < HalfDimensions / 2; ++j)
-            {
-                BiasType sum0 = accumulation[static_cast<int>(perspectives[p])][j + 0];
-                BiasType sum1 =
-                  accumulation[static_cast<int>(perspectives[p])][j + HalfDimensions / 2];
-                sum0               = std::clamp<BiasType>(sum0, 0, 127);
-                sum1               = std::clamp<BiasType>(sum1, 0, 127);
-                output[offset + j] = static_cast<OutputType>(unsigned(sum0 * sum1) / 128);
-            }
-
-#endif
-        }
-
-        return psqt;
-    }  // end of function transform()
-
-    void hint_common_access(const Position& pos) const {
-        hint_common_access_for_perspective<WHITE>(pos);
-        hint_common_access_for_perspective<BLACK>(pos);
-    }
-
-   private:
-    template<Color Perspective>
-    [[nodiscard]] std::pair<StateInfo*, StateInfo*>
-    try_find_computed_accumulator(const Position& pos) const {
-        // Look for a usable accumulator of an earlier position. We keep track
-        // of the estimated gain in terms of features to be added/subtracted.
-        StateInfo *st = pos.state(), *next = nullptr;
-        int        gain = FeatureSet::refresh_cost(pos);
-        while (st->previous && !st->accumulator.computed[Perspective])
-        {
-            // This governs when a full feature refresh is needed and how many
-            // updates are better than just one full refresh.
-            if (FeatureSet::requires_refresh(st, Perspective)
-                || (gain -= FeatureSet::update_cost(st) + 1) < 0)
-                break;
-            next = st;
-            st   = st->previous;
-        }
-        return {st, next};
-    }
-
-    // NOTE: The parameter states_to_update is an array of position states, ending with nullptr.
-    //       All states must be sequential, that is states_to_update[i] must either be reachable
-    //       by repeatedly applying ->previous from states_to_update[i+1] or
-    //       states_to_update[i] == nullptr.
-    //       computed_st must be reachable by repeatedly applying ->previous on
-    //       states_to_update[0], if not nullptr.
-    template<Color Perspective, size_t N>
-    void update_accumulator_incremental(const Position& pos,
-                                        StateInfo*      computed_st,
-                                        StateInfo*      states_to_update[N]) const {
-        static_assert(N > 0);
-        assert(states_to_update[N - 1] == nullptr);
-
-#ifdef VECTOR
-        // Gcc-10.2 unnecessarily spills AVX2 registers if this array
-        // is defined in the VECTOR code below, once in each branch
-        vec_t      acc[NumRegs];
-        psqt_vec_t psqt[NumPsqtRegs];
-#endif
-
-        if (states_to_update[0] == nullptr)
-            return;
-
-        // Update incrementally going back through states_to_update.
-
-        // Gather all features to be updated.
-        const Square ksq = pos.square<KING>(Perspective);
-        const int    ab  = pos.count<ADVISOR>(Perspective) * 3 + pos.count<BISHOP>(Perspective);
-
-        // The size must be enough to contain the largest possible update.
-        // That might depend on the feature set and generally relies on the
-        // feature set's update cost calculation to be correct and never allow
-        // updates with more added/removed features than MaxActiveDimensions.
-        FeatureSet::IndexList removed[N - 1], added[N - 1];
-
-        {
-            int i =
-              N
-              - 2;  // Last potential state to update. Skip last element because it must be nullptr.
-            while (states_to_update[i] == nullptr)
-                --i;
-
-            StateInfo* st2 = states_to_update[i];
-
-            for (; i >= 0; --i)
-            {
-                states_to_update[i]->accumulator.computed[Perspective] = true;
-
-                const StateInfo* end_state = i == 0 ? computed_st : states_to_update[i - 1];
-
-                for (; st2 != end_state; st2 = st2->previous)
-                    FeatureSet::append_changed_indices<Perspective>(ksq, ab, st2->dirtyPiece,
-                                                                    removed[i], added[i]);
-            }
-        }
-
-        StateInfo* st = computed_st;
-
-        // Now update the accumulators listed in states_to_update[], where the last element is a sentinel.
-#ifdef VECTOR
-
-        if (states_to_update[1] == nullptr && (removed[0].size() == 1 || removed[0].size() == 2)
-            && added[0].size() == 1)
-        {
-            assert(states_to_update[0]);
-
-            auto accIn =
-              reinterpret_cast<const vec_t*>(&st->accumulator.accumulation[Perspective][0]);
-            auto accOut = reinterpret_cast<vec_t*>(
-              &states_to_update[0]->accumulator.accumulation[Perspective][0]);
-
-            const IndexType offsetR0 = HalfDimensions * removed[0][0];
-            auto            columnR0 = reinterpret_cast<const vec_t*>(&weights[offsetR0]);
-            const IndexType offsetA  = HalfDimensions * added[0][0];
-            auto            columnA  = reinterpret_cast<const vec_t*>(&weights[offsetA]);
-
-            if (removed[0].size() == 1)
-            {
-                for (IndexType k = 0; k < HalfDimensions * sizeof(std::int16_t) / sizeof(vec_t);
-                     ++k)
-                    accOut[k] = vec_add_16(vec_sub_16(accIn[k], columnR0[k]), columnA[k]);
-            }
-            else
-            {
-                const IndexType offsetR1 = HalfDimensions * removed[0][1];
-                auto            columnR1 = reinterpret_cast<const vec_t*>(&weights[offsetR1]);
-
-                for (IndexType k = 0; k < HalfDimensions * sizeof(std::int16_t) / sizeof(vec_t);
-                     ++k)
-                    accOut[k] = vec_sub_16(vec_add_16(accIn[k], columnA[k]),
-                                           vec_add_16(columnR0[k], columnR1[k]));
-            }
-
-            auto accPsqtIn = reinterpret_cast<const psqt_vec_t*>(
-              &st->accumulator.psqtAccumulation[Perspective][0]);
-            auto accPsqtOut = reinterpret_cast<psqt_vec_t*>(
-              &states_to_update[0]->accumulator.psqtAccumulation[Perspective][0]);
-
-            const IndexType offsetPsqtR0 = PSQTBuckets * removed[0][0];
-            auto columnPsqtR0 = reinterpret_cast<const psqt_vec_t*>(&psqtWeights[offsetPsqtR0]);
-            const IndexType offsetPsqtA = PSQTBuckets * added[0][0];
-            auto columnPsqtA = reinterpret_cast<const psqt_vec_t*>(&psqtWeights[offsetPsqtA]);
-
-            if (removed[0].size() == 1)
-            {
-                for (std::size_t k = 0; k < PSQTBuckets * sizeof(std::int32_t) / sizeof(psqt_vec_t);
-                     ++k)
-                    accPsqtOut[k] = vec_add_psqt_32(vec_sub_psqt_32(accPsqtIn[k], columnPsqtR0[k]),
-                                                    columnPsqtA[k]);
-            }
-            else
-            {
-                const IndexType offsetPsqtR1 = PSQTBuckets * removed[0][1];
-                auto columnPsqtR1 = reinterpret_cast<const psqt_vec_t*>(&psqtWeights[offsetPsqtR1]);
-
-                for (std::size_t k = 0; k < PSQTBuckets * sizeof(std::int32_t) / sizeof(psqt_vec_t);
-                     ++k)
-                    accPsqtOut[k] =
-                      vec_sub_psqt_32(vec_add_psqt_32(accPsqtIn[k], columnPsqtA[k]),
-                                      vec_add_psqt_32(columnPsqtR0[k], columnPsqtR1[k]));
-            }
-        }
-        else
-        {
-            for (IndexType j = 0; j < HalfDimensions / TileHeight; ++j)
-            {
-                // Load accumulator
-                auto accTileIn = reinterpret_cast<const vec_t*>(
-                  &st->accumulator.accumulation[Perspective][j * TileHeight]);
-                for (IndexType k = 0; k < NumRegs; ++k)
-                    acc[k] = vec_load(&accTileIn[k]);
-
-                for (IndexType i = 0; states_to_update[i]; ++i)
-                {
-                    // Difference calculation for the deactivated features
-                    for (const auto index : removed[i])
-                    {
-                        const IndexType offset = HalfDimensions * index + j * TileHeight;
-                        auto            column = reinterpret_cast<const vec_t*>(&weights[offset]);
-                        for (IndexType k = 0; k < NumRegs; ++k)
-                            acc[k] = vec_sub_16(acc[k], column[k]);
-                    }
-
-                    // Difference calculation for the activated features
-                    for (const auto index : added[i])
-                    {
-                        const IndexType offset = HalfDimensions * index + j * TileHeight;
-                        auto            column = reinterpret_cast<const vec_t*>(&weights[offset]);
-                        for (IndexType k = 0; k < NumRegs; ++k)
-                            acc[k] = vec_add_16(acc[k], column[k]);
-                    }
-
-                    // Store accumulator
-                    auto accTileOut = reinterpret_cast<vec_t*>(
-                      &states_to_update[i]->accumulator.accumulation[Perspective][j * TileHeight]);
-                    for (IndexType k = 0; k < NumRegs; ++k)
-                        vec_store(&accTileOut[k], acc[k]);
-                }
-            }
-
-            for (IndexType j = 0; j < PSQTBuckets / PsqtTileHeight; ++j)
-            {
-                // Load accumulator
-                auto accTilePsqtIn = reinterpret_cast<const psqt_vec_t*>(
-                  &st->accumulator.psqtAccumulation[Perspective][j * PsqtTileHeight]);
-                for (std::size_t k = 0; k < NumPsqtRegs; ++k)
-                    psqt[k] = vec_load_psqt(&accTilePsqtIn[k]);
-
-                for (IndexType i = 0; states_to_update[i]; ++i)
-                {
-                    // Difference calculation for the deactivated features
-                    for (const auto index : removed[i])
-                    {
-                        const IndexType offset = PSQTBuckets * index + j * PsqtTileHeight;
-                        auto columnPsqt = reinterpret_cast<const psqt_vec_t*>(&psqtWeights[offset]);
-                        for (std::size_t k = 0; k < NumPsqtRegs; ++k)
-                            psqt[k] = vec_sub_psqt_32(psqt[k], columnPsqt[k]);
-                    }
-
-                    // Difference calculation for the activated features
-                    for (const auto index : added[i])
-                    {
-                        const IndexType offset = PSQTBuckets * index + j * PsqtTileHeight;
-                        auto columnPsqt = reinterpret_cast<const psqt_vec_t*>(&psqtWeights[offset]);
-                        for (std::size_t k = 0; k < NumPsqtRegs; ++k)
-                            psqt[k] = vec_add_psqt_32(psqt[k], columnPsqt[k]);
-                    }
-
-                    // Store accumulator
-                    auto accTilePsqtOut = reinterpret_cast<psqt_vec_t*>(
-                      &states_to_update[i]
-                         ->accumulator.psqtAccumulation[Perspective][j * PsqtTileHeight]);
-                    for (std::size_t k = 0; k < NumPsqtRegs; ++k)
-                        vec_store_psqt(&accTilePsqtOut[k], psqt[k]);
-                }
-            }
-        }
-#else
-        for (IndexType i = 0; states_to_update[i]; ++i)
-        {
-            std::memcpy(states_to_update[i]->accumulator.accumulation[Perspective],
-                        st->accumulator.accumulation[Perspective],
-                        HalfDimensions * sizeof(BiasType));
-
-            for (std::size_t k = 0; k < PSQTBuckets; ++k)
-                states_to_update[i]->accumulator.psqtAccumulation[Perspective][k] =
-                  st->accumulator.psqtAccumulation[Perspective][k];
-
-            st = states_to_update[i];
-
-            // Difference calculation for the deactivated features
-            for (const auto index : removed[i])
-            {
-                const IndexType offset = HalfDimensions * index;
-
-                for (IndexType j = 0; j < HalfDimensions; ++j)
-                    st->accumulator.accumulation[Perspective][j] -= weights[offset + j];
-
-                for (std::size_t k = 0; k < PSQTBuckets; ++k)
-                    st->accumulator.psqtAccumulation[Perspective][k] -=
-                      psqtWeights[index * PSQTBuckets + k];
-            }
-
-            // Difference calculation for the activated features
-            for (const auto index : added[i])
-            {
-                const IndexType offset = HalfDimensions * index;
-
-                for (IndexType j = 0; j < HalfDimensions; ++j)
-                    st->accumulator.accumulation[Perspective][j] += weights[offset + j];
-
-                for (std::size_t k = 0; k < PSQTBuckets; ++k)
-                    st->accumulator.psqtAccumulation[Perspective][k] +=
-                      psqtWeights[index * PSQTBuckets + k];
-            }
-        }
-#endif
-    }
-
-    template<Color Perspective>
-    void update_accumulator_refresh(const Position& pos) const {
-#ifdef VECTOR
-        // Gcc-10.2 unnecessarily spills AVX2 registers if this array
-        // is defined in the VECTOR code below, once in each branch
-        vec_t      acc[NumRegs];
-        psqt_vec_t psqt[NumPsqtRegs];
-#endif
-
-        // Refresh the accumulator
-        // Could be extracted to a separate function because it's done in 2 places,
-        // but it's unclear if compilers would correctly handle register allocation.
-        auto& accumulator                 = pos.state()->accumulator;
-        accumulator.computed[Perspective] = true;
-        FeatureSet::IndexList active;
-        FeatureSet::append_active_indices<Perspective>(pos, active);
-
-#ifdef VECTOR
-        for (IndexType j = 0; j < HalfDimensions / TileHeight; ++j)
-        {
-            auto biasesTile = reinterpret_cast<const vec_t*>(&biases[j * TileHeight]);
-            for (IndexType k = 0; k < NumRegs; ++k)
-                acc[k] = biasesTile[k];
-
-            for (const auto index : active)
-            {
-                const IndexType offset = HalfDimensions * index + j * TileHeight;
-                auto            column = reinterpret_cast<const vec_t*>(&weights[offset]);
-
-                for (unsigned k = 0; k < NumRegs; ++k)
-                    acc[k] = vec_add_16(acc[k], column[k]);
-            }
-
-            auto accTile =
-              reinterpret_cast<vec_t*>(&accumulator.accumulation[Perspective][j * TileHeight]);
-            for (unsigned k = 0; k < NumRegs; k++)
-                vec_store(&accTile[k], acc[k]);
-        }
-
-        for (IndexType j = 0; j < PSQTBuckets / PsqtTileHeight; ++j)
-        {
-            for (std::size_t k = 0; k < NumPsqtRegs; ++k)
-                psqt[k] = vec_zero_psqt();
-
-            for (const auto index : active)
-            {
-                const IndexType offset = PSQTBuckets * index + j * PsqtTileHeight;
-                auto columnPsqt        = reinterpret_cast<const psqt_vec_t*>(&psqtWeights[offset]);
-
-                for (std::size_t k = 0; k < NumPsqtRegs; ++k)
-                    psqt[k] = vec_add_psqt_32(psqt[k], columnPsqt[k]);
-            }
-
-            auto accTilePsqt = reinterpret_cast<psqt_vec_t*>(
-              &accumulator.psqtAccumulation[Perspective][j * PsqtTileHeight]);
-            for (std::size_t k = 0; k < NumPsqtRegs; ++k)
-                vec_store_psqt(&accTilePsqt[k], psqt[k]);
-        }
-
-#else
-        std::memcpy(accumulator.accumulation[Perspective], biases,
-                    HalfDimensions * sizeof(BiasType));
-
-        for (std::size_t k = 0; k < PSQTBuckets; ++k)
-            accumulator.psqtAccumulation[Perspective][k] = 0;
-
-        for (const auto index : active)
-        {
-            const IndexType offset = HalfDimensions * index;
-
-            for (IndexType j = 0; j < HalfDimensions; ++j)
-                accumulator.accumulation[Perspective][j] += weights[offset + j];
-
-            for (std::size_t k = 0; k < PSQTBuckets; ++k)
-                accumulator.psqtAccumulation[Perspective][k] +=
-                  psqtWeights[index * PSQTBuckets + k];
-        }
-#endif
-    }
-
-    template<Color Perspective>
-    void hint_common_access_for_perspective(const Position& pos) const {
-
-        // Works like update_accumulator, but performs less work.
-        // Updates ONLY the accumulator for pos.
-
-        // Look for a usable accumulator of an earlier position. We keep track
-        // of the estimated gain in terms of features to be added/subtracted.
-        // Fast early exit.
-        if (pos.state()->accumulator.computed[Perspective])
-            return;
-
-        auto [oldest_st, _] = try_find_computed_accumulator<Perspective>(pos);
-
-        if (oldest_st->accumulator.computed[Perspective])
-        {
-            // Only update current position accumulator to minimize work.
-            StateInfo* states_to_update[2] = {pos.state(), nullptr};
-            update_accumulator_incremental<Perspective, 2>(pos, oldest_st, states_to_update);
-        }
-        else
-            update_accumulator_refresh<Perspective>(pos);
-    }
-
-    template<Color Perspective>
-    void update_accumulator(const Position& pos) const {
-
-        auto [oldest_st, next] = try_find_computed_accumulator<Perspective>(pos);
-
-        if (oldest_st->accumulator.computed[Perspective])
-        {
-            if (next == nullptr)
-                return;
-
-            // Now update the accumulators listed in states_to_update[], where the last element is a sentinel.
-            // Currently we update 2 accumulators.
-            //     1. for the current position
-            //     2. the next accumulator after the computed one
-            // The heuristic may change in the future.
-            StateInfo* states_to_update[3] = {next, next == pos.state() ? nullptr : pos.state(),
-                                              nullptr};
-
-            update_accumulator_incremental<Perspective, 3>(pos, oldest_st, states_to_update);
-        }
-        else
-        {
-            update_accumulator_refresh<Perspective>(pos);
-        }
-    }
-
-    alignas(CacheLineSize) BiasType biases[HalfDimensions];
-    alignas(CacheLineSize) WeightType weights[HalfDimensions * InputDimensions];
-    alignas(CacheLineSize) PSQTWeightType psqtWeights[InputDimensions * PSQTBuckets];
-};
-
-}  // namespace Stockfish::Eval::NNUE
-
-#endif  // #ifndef NNUE_FEATURE_TRANSFORMER_H_INCLUDED+/*
+  Stockfish, a UCI chess playing engine derived from Glaurung 2.1
+  Copyright (C) 2004-2024 The Stockfish developers (see AUTHORS file)
+
+  Stockfish is free software: you can redistribute it and/or modify
+  it under the terms of the GNU General Public License as published by
+  the Free Software Foundation, either version 3 of the License, or
+  (at your option) any later version.
+
+  Stockfish is distributed in the hope that it will be useful,
+  but WITHOUT ANY WARRANTY; without even the implied warranty of
+  MERCHANTABILITY or FITNESS FOR A PARTICULAR PURPOSE.  See the
+  GNU General Public License for more details.
+
+  You should have received a copy of the GNU General Public License
+  along with this program.  If not, see <http://www.gnu.org/licenses/>.
+*/
+
+// A class that converts the input features of the NNUE evaluation function
+
+#ifndef NNUE_FEATURE_TRANSFORMER_H_INCLUDED
+#define NNUE_FEATURE_TRANSFORMER_H_INCLUDED
+
+#include <algorithm>
+#include <cassert>
+#include <cstdint>
+#include <cstring>
+#include <iosfwd>
+#include <utility>
+
+#include "../position.h"
+#include "../types.h"
+#include "nnue_accumulator.h"
+#include "nnue_architecture.h"
+#include "nnue_common.h"
+
+namespace Stockfish::Eval::NNUE {
+
+using BiasType       = std::int16_t;
+using WeightType     = std::int16_t;
+using PSQTWeightType = std::int32_t;
+
+// If vector instructions are enabled, we update and refresh the
+// accumulator tile by tile such that each tile fits in the CPU's
+// vector registers.
+#define VECTOR
+
+static_assert(PSQTBuckets % 8 == 0,
+              "Per feature PSQT values cannot be processed at granularity lower than 8 at a time.");
+
+#ifdef USE_AVX512F
+using vec_t      = __m512i;
+using psqt_vec_t = __m256i;
+    #define vec_load(a) _mm512_load_si512(a)
+    #define vec_store(a, b) _mm512_store_si512(a, b)
+    #define vec_add_16(a, b) \
+        __builtin_shufflevector(_mm256_add_epi16(__builtin_shufflevector(a, a, 0, 1, 2, 3), \
+                                                 __builtin_shufflevector(b, b, 0, 1, 2, 3)), \
+                                _mm256_add_epi16(__builtin_shufflevector(a, a, 4, 5, 6, 7), \
+                                                 __builtin_shufflevector(b, b, 4, 5, 6, 7)), \
+                                0, 1, 2, 3, 4, 5, 6, 7)
+    #define vec_sub_16(a, b) \
+        __builtin_shufflevector(_mm256_sub_epi16(__builtin_shufflevector(a, a, 0, 1, 2, 3), \
+                                                 __builtin_shufflevector(b, b, 0, 1, 2, 3)), \
+                                _mm256_sub_epi16(__builtin_shufflevector(a, a, 4, 5, 6, 7), \
+                                                 __builtin_shufflevector(b, b, 4, 5, 6, 7)), \
+                                0, 1, 2, 3, 4, 5, 6, 7)
+    #define vec_mul_16(a, b) \
+        __builtin_shufflevector(_mm256_mullo_epi16(__builtin_shufflevector(a, a, 0, 1, 2, 3), \
+                                                   __builtin_shufflevector(b, b, 0, 1, 2, 3)), \
+                                _mm256_mullo_epi16(__builtin_shufflevector(a, a, 4, 5, 6, 7), \
+                                                   __builtin_shufflevector(b, b, 4, 5, 6, 7)), \
+                                0, 1, 2, 3, 4, 5, 6, 7)
+    #define vec_zero() _mm512_setzero_epi32()
+    #define vec_set_16(a) _mm512_set1_epi16(a)
+    #define vec_max_16(a, b) \
+        __builtin_shufflevector(_mm256_max_epi16(__builtin_shufflevector(a, a, 0, 1, 2, 3), \
+                                                 __builtin_shufflevector(b, b, 0, 1, 2, 3)), \
+                                _mm256_max_epi16(__builtin_shufflevector(a, a, 4, 5, 6, 7), \
+                                                 __builtin_shufflevector(b, b, 4, 5, 6, 7)), \
+                                0, 1, 2, 3, 4, 5, 6, 7)
+    #define vec_min_16(a, b) \
+        __builtin_shufflevector(_mm256_min_epi16(__builtin_shufflevector(a, a, 0, 1, 2, 3), \
+                                                 __builtin_shufflevector(b, b, 0, 1, 2, 3)), \
+                                _mm256_min_epi16(__builtin_shufflevector(a, a, 4, 5, 6, 7), \
+                                                 __builtin_shufflevector(b, b, 4, 5, 6, 7)), \
+                                0, 1, 2, 3, 4, 5, 6, 7)
+inline vec_t vec_msb_pack_16(vec_t a, vec_t b) {
+    vec_t compacted = __builtin_shufflevector(
+      _mm256_packs_epi16(_mm256_srli_epi16(__builtin_shufflevector(a, a, 0, 1, 2, 3), 7),
+                         _mm256_srli_epi16(__builtin_shufflevector(b, b, 0, 1, 2, 3), 7)),
+      _mm256_packs_epi16(_mm256_srli_epi16(__builtin_shufflevector(a, a, 4, 5, 6, 7), 7),
+                         _mm256_srli_epi16(__builtin_shufflevector(b, b, 4, 5, 6, 7), 7)),
+      0, 1, 2, 3, 4, 5, 6, 7);
+    return _mm512_permutexvar_epi64(_mm512_setr_epi64(0, 2, 4, 6, 1, 3, 5, 7), compacted);
+}
+    #define vec_load_psqt(a) _mm256_load_si256(a)
+    #define vec_store_psqt(a, b) _mm256_store_si256(a, b)
+    #define vec_add_psqt_32(a, b) _mm256_add_epi32(a, b)
+    #define vec_sub_psqt_32(a, b) _mm256_sub_epi32(a, b)
+    #define vec_zero_psqt() _mm256_setzero_si256()
+    #define NumRegistersSIMD 16
+    #define MaxChunkSize 64
+
+#elif USE_AVX512
+using vec_t      = __m512i;
+using psqt_vec_t = __m256i;
+    #define vec_load(a) _mm512_load_si512(a)
+    #define vec_store(a, b) _mm512_store_si512(a, b)
+    #define vec_add_16(a, b) _mm512_add_epi16(a, b)
+    #define vec_sub_16(a, b) _mm512_sub_epi16(a, b)
+    #define vec_mul_16(a, b) _mm512_mullo_epi16(a, b)
+    #define vec_zero() _mm512_setzero_epi32()
+    #define vec_set_16(a) _mm512_set1_epi16(a)
+    #define vec_max_16(a, b) _mm512_max_epi16(a, b)
+    #define vec_min_16(a, b) _mm512_min_epi16(a, b)
+inline vec_t vec_msb_pack_16(vec_t a, vec_t b) {
+    vec_t compacted = _mm512_packs_epi16(_mm512_srli_epi16(a, 7), _mm512_srli_epi16(b, 7));
+    return _mm512_permutexvar_epi64(_mm512_setr_epi64(0, 2, 4, 6, 1, 3, 5, 7), compacted);
+}
+    #define vec_load_psqt(a) _mm256_load_si256(a)
+    #define vec_store_psqt(a, b) _mm256_store_si256(a, b)
+    #define vec_add_psqt_32(a, b) _mm256_add_epi32(a, b)
+    #define vec_sub_psqt_32(a, b) _mm256_sub_epi32(a, b)
+    #define vec_zero_psqt() _mm256_setzero_si256()
+    #define NumRegistersSIMD 16
+    #define MaxChunkSize 64
+
+#elif USE_AVX2
+using vec_t      = __m256i;
+using psqt_vec_t = __m256i;
+    #define vec_load(a) _mm256_load_si256(a)
+    #define vec_store(a, b) _mm256_store_si256(a, b)
+    #define vec_add_16(a, b) _mm256_add_epi16(a, b)
+    #define vec_sub_16(a, b) _mm256_sub_epi16(a, b)
+    #define vec_mul_16(a, b) _mm256_mullo_epi16(a, b)
+    #define vec_zero() _mm256_setzero_si256()
+    #define vec_set_16(a) _mm256_set1_epi16(a)
+    #define vec_max_16(a, b) _mm256_max_epi16(a, b)
+    #define vec_min_16(a, b) _mm256_min_epi16(a, b)
+inline vec_t vec_msb_pack_16(vec_t a, vec_t b) {
+    vec_t compacted = _mm256_packs_epi16(_mm256_srli_epi16(a, 7), _mm256_srli_epi16(b, 7));
+    return _mm256_permute4x64_epi64(compacted, 0b11011000);
+}
+    #define vec_load_psqt(a) _mm256_load_si256(a)
+    #define vec_store_psqt(a, b) _mm256_store_si256(a, b)
+    #define vec_add_psqt_32(a, b) _mm256_add_epi32(a, b)
+    #define vec_sub_psqt_32(a, b) _mm256_sub_epi32(a, b)
+    #define vec_zero_psqt() _mm256_setzero_si256()
+    #define NumRegistersSIMD 16
+    #define MaxChunkSize 32
+
+#elif USE_SSE2
+using vec_t      = __m128i;
+using psqt_vec_t = __m128i;
+    #define vec_load(a) (*(a))
+    #define vec_store(a, b) *(a) = (b)
+    #define vec_add_16(a, b) _mm_add_epi16(a, b)
+    #define vec_sub_16(a, b) _mm_sub_epi16(a, b)
+    #define vec_mul_16(a, b) _mm_mullo_epi16(a, b)
+    #define vec_zero() _mm_setzero_si128()
+    #define vec_set_16(a) _mm_set1_epi16(a)
+    #define vec_max_16(a, b) _mm_max_epi16(a, b)
+    #define vec_min_16(a, b) _mm_min_epi16(a, b)
+    #define vec_msb_pack_16(a, b) _mm_packs_epi16(_mm_srli_epi16(a, 7), _mm_srli_epi16(b, 7))
+    #define vec_load_psqt(a) (*(a))
+    #define vec_store_psqt(a, b) *(a) = (b)
+    #define vec_add_psqt_32(a, b) _mm_add_epi32(a, b)
+    #define vec_sub_psqt_32(a, b) _mm_sub_epi32(a, b)
+    #define vec_zero_psqt() _mm_setzero_si128()
+    #define NumRegistersSIMD (Is64Bit ? 16 : 8)
+    #define MaxChunkSize 16
+
+#elif USE_NEON
+using vec_t      = int16x8_t;
+using psqt_vec_t = int32x4_t;
+    #define vec_load(a) (*(a))
+    #define vec_store(a, b) *(a) = (b)
+    #define vec_add_16(a, b) vaddq_s16(a, b)
+    #define vec_sub_16(a, b) vsubq_s16(a, b)
+    #define vec_mul_16(a, b) vmulq_s16(a, b)
+    #define vec_zero() \
+        vec_t { 0 }
+    #define vec_set_16(a) vdupq_n_s16(a)
+    #define vec_max_16(a, b) vmaxq_s16(a, b)
+    #define vec_min_16(a, b) vminq_s16(a, b)
+inline vec_t vec_msb_pack_16(vec_t a, vec_t b) {
+    const int8x8_t  shifta    = vshrn_n_s16(a, 7);
+    const int8x8_t  shiftb    = vshrn_n_s16(b, 7);
+    const int8x16_t compacted = vcombine_s8(shifta, shiftb);
+    return *reinterpret_cast<const vec_t*>(&compacted);
+}
+    #define vec_load_psqt(a) (*(a))
+    #define vec_store_psqt(a, b) *(a) = (b)
+    #define vec_add_psqt_32(a, b) vaddq_s32(a, b)
+    #define vec_sub_psqt_32(a, b) vsubq_s32(a, b)
+    #define vec_zero_psqt() \
+        psqt_vec_t { 0 }
+    #define NumRegistersSIMD 16
+    #define MaxChunkSize 16
+
+#else
+    #undef VECTOR
+
+#elif USE_WASM_SIMD
+  typedef __i16x8 vec_t;
+  typedef __i32x4 psqt_vec_t;
+  #define vec_load(a) wasm_v128_load(a)
+  #define vec_store(a,b) wasm_v128_store(a, b)
+  #define vec_add_16(a,b) wasm_i16x8_add(a,b)
+  #define vec_sub_16(a,b) wasm_i16x8_sub(a,b)
+  #define vec_mul_16(a,b) wasm_i16x8_mul(a,b)
+  #define vec_zero() wasm_i16x8_splat(0)
+  #define vec_set_16(a) wasm_i16x8_splat(a)
+  #define vec_max_16(a,b) wasm_i16x8_max(a,b)
+  #define vec_min_16(a,b) wasm_i16x8_min(a,b)
+  #define vec_msb_pack_16(a,b) wasm_i8x16_narrow_i16x8(wasm_u16x8_shr(a, 7), wasm_u16x8_shr(b, 7))
+  #define vec_load_psqt(a) wasm_v128_load(a)
+  #define vec_store_psqt(a,b) wasm_v128_store(a, b)
+  #define vec_add_psqt_32(a,b) wasm_i32x4_add(a,b)
+  #define vec_sub_psqt_32(a,b) wasm_i32x4_sub(a,b)
+  #define vec_zero_psqt() wasm_i32x4_splat(0)
+  #define NumRegistersSIMD 16 // TODO: investigate how this affects performance
+  #define MaxChunkSize 16
+
+#else
+  #undef VECTOR
+
+
+#ifdef VECTOR
+
+    // Compute optimal SIMD register count for feature transformer accumulation.
+
+    // We use __m* types as template arguments, which causes GCC to emit warnings
+    // about losing some attribute information. This is irrelevant to us as we
+    // only take their size, so the following pragma are harmless.
+    #if defined(__GNUC__)
+        #pragma GCC diagnostic push
+        #pragma GCC diagnostic ignored "-Wignored-attributes"
+    #endif
+
+template<typename SIMDRegisterType, typename LaneType, int NumLanes, int MaxRegisters>
+static constexpr int BestRegisterCount() {
+    #define RegisterSize sizeof(SIMDRegisterType)
+    #define LaneSize sizeof(LaneType)
+
+    static_assert(RegisterSize >= LaneSize);
+    static_assert(MaxRegisters <= NumRegistersSIMD);
+    static_assert(MaxRegisters > 0);
+    static_assert(NumRegistersSIMD > 0);
+    static_assert(RegisterSize % LaneSize == 0);
+    static_assert((NumLanes * LaneSize) % RegisterSize == 0);
+
+    const int ideal = (NumLanes * LaneSize) / RegisterSize;
+    if (ideal <= MaxRegisters)
+        return ideal;
+
+    // Look for the largest divisor of the ideal register count that is smaller than MaxRegisters
+    for (int divisor = MaxRegisters; divisor > 1; --divisor)
+        if (ideal % divisor == 0)
+            return divisor;
+
+    return 1;
+}
+
+static constexpr int NumRegs =
+  BestRegisterCount<vec_t, WeightType, TransformedFeatureDimensions, NumRegistersSIMD>();
+static constexpr int NumPsqtRegs =
+  BestRegisterCount<psqt_vec_t, PSQTWeightType, PSQTBuckets, NumRegistersSIMD>();
+    #if defined(__GNUC__)
+        #pragma GCC diagnostic pop
+    #endif
+#endif
+
+
+// Input feature converter
+class FeatureTransformer {
+
+   private:
+    // Number of output dimensions for one side
+    static constexpr IndexType HalfDimensions = TransformedFeatureDimensions;
+
+#ifdef VECTOR
+    static constexpr IndexType TileHeight     = NumRegs * sizeof(vec_t) / 2;
+    static constexpr IndexType PsqtTileHeight = NumPsqtRegs * sizeof(psqt_vec_t) / 4;
+    static_assert(HalfDimensions % TileHeight == 0, "TileHeight must divide HalfDimensions");
+    static_assert(PSQTBuckets % PsqtTileHeight == 0, "PsqtTileHeight must divide PSQTBuckets");
+#endif
+
+   public:
+    // Output type
+    using OutputType = TransformedFeatureType;
+
+    // Number of input/output dimensions
+    static constexpr IndexType InputDimensions  = FeatureSet::Dimensions;
+    static constexpr IndexType OutputDimensions = HalfDimensions;
+
+    // Size of forward propagation buffer
+    static constexpr std::size_t BufferSize = OutputDimensions * sizeof(OutputType);
+
+    // Hash value embedded in the evaluation file
+    static constexpr std::uint32_t get_hash_value() {
+        return FeatureSet::HashValue ^ (OutputDimensions * 2);
+    }
+
+    // Read network parameters
+    bool read_parameters(std::istream& stream) {
+
+        read_leb_128<BiasType>(stream, biases, HalfDimensions);
+        read_leb_128<WeightType>(stream, weights, HalfDimensions * InputDimensions);
+        read_leb_128<PSQTWeightType>(stream, psqtWeights, PSQTBuckets * InputDimensions);
+
+        return !stream.fail();
+    }
+
+    // Write network parameters
+    bool write_parameters(std::ostream& stream) const {
+
+        write_leb_128<BiasType>(stream, biases, HalfDimensions);
+        write_leb_128<WeightType>(stream, weights, HalfDimensions * InputDimensions);
+        write_leb_128<PSQTWeightType>(stream, psqtWeights, PSQTBuckets * InputDimensions);
+
+        return !stream.fail();
+    }
+
+    // Convert input features
+    std::int32_t transform(const Position& pos, OutputType* output, int bucket) const {
+        update_accumulator<WHITE>(pos);
+        update_accumulator<BLACK>(pos);
+
+        const Color perspectives[2]  = {pos.side_to_move(), ~pos.side_to_move()};
+        const auto& accumulation     = pos.state()->accumulator.accumulation;
+        const auto& psqtAccumulation = pos.state()->accumulator.psqtAccumulation;
+
+        const auto psqt =
+          (psqtAccumulation[perspectives[0]][bucket] - psqtAccumulation[perspectives[1]][bucket])
+          / 2;
+
+
+        for (IndexType p = 0; p < 2; ++p)
+        {
+            const IndexType offset = (HalfDimensions / 2) * p;
+
+#if defined(VECTOR)
+
+            constexpr IndexType OutputChunkSize = MaxChunkSize;
+            static_assert((HalfDimensions / 2) % OutputChunkSize == 0);
+            constexpr IndexType NumOutputChunks = HalfDimensions / 2 / OutputChunkSize;
+
+            vec_t Zero = vec_zero();
+            vec_t One  = vec_set_16(127);
+
+            const vec_t* in0 = reinterpret_cast<const vec_t*>(&(accumulation[perspectives[p]][0]));
+            const vec_t* in1 =
+              reinterpret_cast<const vec_t*>(&(accumulation[perspectives[p]][HalfDimensions / 2]));
+            vec_t* out = reinterpret_cast<vec_t*>(output + offset);
+
+            for (IndexType j = 0; j < NumOutputChunks; ++j)
+            {
+                const vec_t sum0a = vec_max_16(vec_min_16(in0[j * 2 + 0], One), Zero);
+                const vec_t sum0b = vec_max_16(vec_min_16(in0[j * 2 + 1], One), Zero);
+                const vec_t sum1a = vec_max_16(vec_min_16(in1[j * 2 + 0], One), Zero);
+                const vec_t sum1b = vec_max_16(vec_min_16(in1[j * 2 + 1], One), Zero);
+
+                const vec_t pa = vec_mul_16(sum0a, sum1a);
+                const vec_t pb = vec_mul_16(sum0b, sum1b);
+
+                out[j] = vec_msb_pack_16(pa, pb);
+            }
+
+#else
+
+            for (IndexType j = 0; j < HalfDimensions / 2; ++j)
+            {
+                BiasType sum0 = accumulation[static_cast<int>(perspectives[p])][j + 0];
+                BiasType sum1 =
+                  accumulation[static_cast<int>(perspectives[p])][j + HalfDimensions / 2];
+                sum0               = std::clamp<BiasType>(sum0, 0, 127);
+                sum1               = std::clamp<BiasType>(sum1, 0, 127);
+                output[offset + j] = static_cast<OutputType>(unsigned(sum0 * sum1) / 128);
+            }
+
+#endif
+        }
+
+        return psqt;
+    }  // end of function transform()
+
+    void hint_common_access(const Position& pos) const {
+        hint_common_access_for_perspective<WHITE>(pos);
+        hint_common_access_for_perspective<BLACK>(pos);
+    }
+
+   private:
+    template<Color Perspective>
+    [[nodiscard]] std::pair<StateInfo*, StateInfo*>
+    try_find_computed_accumulator(const Position& pos) const {
+        // Look for a usable accumulator of an earlier position. We keep track
+        // of the estimated gain in terms of features to be added/subtracted.
+        StateInfo *st = pos.state(), *next = nullptr;
+        int        gain = FeatureSet::refresh_cost(pos);
+        while (st->previous && !st->accumulator.computed[Perspective])
+        {
+            // This governs when a full feature refresh is needed and how many
+            // updates are better than just one full refresh.
+            if (FeatureSet::requires_refresh(st, Perspective)
+                || (gain -= FeatureSet::update_cost(st) + 1) < 0)
+                break;
+            next = st;
+            st   = st->previous;
+        }
+        return {st, next};
+    }
+
+    // NOTE: The parameter states_to_update is an array of position states, ending with nullptr.
+    //       All states must be sequential, that is states_to_update[i] must either be reachable
+    //       by repeatedly applying ->previous from states_to_update[i+1] or
+    //       states_to_update[i] == nullptr.
+    //       computed_st must be reachable by repeatedly applying ->previous on
+    //       states_to_update[0], if not nullptr.
+    template<Color Perspective, size_t N>
+    void update_accumulator_incremental(const Position& pos,
+                                        StateInfo*      computed_st,
+                                        StateInfo*      states_to_update[N]) const {
+        static_assert(N > 0);
+        assert(states_to_update[N - 1] == nullptr);
+
+#ifdef VECTOR
+        // Gcc-10.2 unnecessarily spills AVX2 registers if this array
+        // is defined in the VECTOR code below, once in each branch
+        vec_t      acc[NumRegs];
+        psqt_vec_t psqt[NumPsqtRegs];
+#endif
+
+        if (states_to_update[0] == nullptr)
+            return;
+
+        // Update incrementally going back through states_to_update.
+
+        // Gather all features to be updated.
+        const Square ksq = pos.square<KING>(Perspective);
+        const int    ab  = pos.count<ADVISOR>(Perspective) * 3 + pos.count<BISHOP>(Perspective);
+
+        // The size must be enough to contain the largest possible update.
+        // That might depend on the feature set and generally relies on the
+        // feature set's update cost calculation to be correct and never allow
+        // updates with more added/removed features than MaxActiveDimensions.
+        FeatureSet::IndexList removed[N - 1], added[N - 1];
+
+        {
+            int i =
+              N
+              - 2;  // Last potential state to update. Skip last element because it must be nullptr.
+            while (states_to_update[i] == nullptr)
+                --i;
+
+            StateInfo* st2 = states_to_update[i];
+
+            for (; i >= 0; --i)
+            {
+                states_to_update[i]->accumulator.computed[Perspective] = true;
+
+                const StateInfo* end_state = i == 0 ? computed_st : states_to_update[i - 1];
+
+                for (; st2 != end_state; st2 = st2->previous)
+                    FeatureSet::append_changed_indices<Perspective>(ksq, ab, st2->dirtyPiece,
+                                                                    removed[i], added[i]);
+            }
+        }
+
+        StateInfo* st = computed_st;
+
+        // Now update the accumulators listed in states_to_update[], where the last element is a sentinel.
+#ifdef VECTOR
+
+        if (states_to_update[1] == nullptr && (removed[0].size() == 1 || removed[0].size() == 2)
+            && added[0].size() == 1)
+        {
+            assert(states_to_update[0]);
+
+            auto accIn =
+              reinterpret_cast<const vec_t*>(&st->accumulator.accumulation[Perspective][0]);
+            auto accOut = reinterpret_cast<vec_t*>(
+              &states_to_update[0]->accumulator.accumulation[Perspective][0]);
+
+            const IndexType offsetR0 = HalfDimensions * removed[0][0];
+            auto            columnR0 = reinterpret_cast<const vec_t*>(&weights[offsetR0]);
+            const IndexType offsetA  = HalfDimensions * added[0][0];
+            auto            columnA  = reinterpret_cast<const vec_t*>(&weights[offsetA]);
+
+            if (removed[0].size() == 1)
+            {
+                for (IndexType k = 0; k < HalfDimensions * sizeof(std::int16_t) / sizeof(vec_t);
+                     ++k)
+                    accOut[k] = vec_add_16(vec_sub_16(accIn[k], columnR0[k]), columnA[k]);
+            }
+            else
+            {
+                const IndexType offsetR1 = HalfDimensions * removed[0][1];
+                auto            columnR1 = reinterpret_cast<const vec_t*>(&weights[offsetR1]);
+
+                for (IndexType k = 0; k < HalfDimensions * sizeof(std::int16_t) / sizeof(vec_t);
+                     ++k)
+                    accOut[k] = vec_sub_16(vec_add_16(accIn[k], columnA[k]),
+                                           vec_add_16(columnR0[k], columnR1[k]));
+            }
+
+            auto accPsqtIn = reinterpret_cast<const psqt_vec_t*>(
+              &st->accumulator.psqtAccumulation[Perspective][0]);
+            auto accPsqtOut = reinterpret_cast<psqt_vec_t*>(
+              &states_to_update[0]->accumulator.psqtAccumulation[Perspective][0]);
+
+            const IndexType offsetPsqtR0 = PSQTBuckets * removed[0][0];
+            auto columnPsqtR0 = reinterpret_cast<const psqt_vec_t*>(&psqtWeights[offsetPsqtR0]);
+            const IndexType offsetPsqtA = PSQTBuckets * added[0][0];
+            auto columnPsqtA = reinterpret_cast<const psqt_vec_t*>(&psqtWeights[offsetPsqtA]);
+
+            if (removed[0].size() == 1)
+            {
+                for (std::size_t k = 0; k < PSQTBuckets * sizeof(std::int32_t) / sizeof(psqt_vec_t);
+                     ++k)
+                    accPsqtOut[k] = vec_add_psqt_32(vec_sub_psqt_32(accPsqtIn[k], columnPsqtR0[k]),
+                                                    columnPsqtA[k]);
+            }
+            else
+            {
+                const IndexType offsetPsqtR1 = PSQTBuckets * removed[0][1];
+                auto columnPsqtR1 = reinterpret_cast<const psqt_vec_t*>(&psqtWeights[offsetPsqtR1]);
+
+                for (std::size_t k = 0; k < PSQTBuckets * sizeof(std::int32_t) / sizeof(psqt_vec_t);
+                     ++k)
+                    accPsqtOut[k] =
+                      vec_sub_psqt_32(vec_add_psqt_32(accPsqtIn[k], columnPsqtA[k]),
+                                      vec_add_psqt_32(columnPsqtR0[k], columnPsqtR1[k]));
+            }
+        }
+        else
+        {
+            for (IndexType j = 0; j < HalfDimensions / TileHeight; ++j)
+            {
+                // Load accumulator
+                auto accTileIn = reinterpret_cast<const vec_t*>(
+                  &st->accumulator.accumulation[Perspective][j * TileHeight]);
+                for (IndexType k = 0; k < NumRegs; ++k)
+                    acc[k] = vec_load(&accTileIn[k]);
+
+                for (IndexType i = 0; states_to_update[i]; ++i)
+                {
+                    // Difference calculation for the deactivated features
+                    for (const auto index : removed[i])
+                    {
+                        const IndexType offset = HalfDimensions * index + j * TileHeight;
+                        auto            column = reinterpret_cast<const vec_t*>(&weights[offset]);
+                        for (IndexType k = 0; k < NumRegs; ++k)
+                            acc[k] = vec_sub_16(acc[k], column[k]);
+                    }
+
+                    // Difference calculation for the activated features
+                    for (const auto index : added[i])
+                    {
+                        const IndexType offset = HalfDimensions * index + j * TileHeight;
+                        auto            column = reinterpret_cast<const vec_t*>(&weights[offset]);
+                        for (IndexType k = 0; k < NumRegs; ++k)
+                            acc[k] = vec_add_16(acc[k], column[k]);
+                    }
+
+                    // Store accumulator
+                    auto accTileOut = reinterpret_cast<vec_t*>(
+                      &states_to_update[i]->accumulator.accumulation[Perspective][j * TileHeight]);
+                    for (IndexType k = 0; k < NumRegs; ++k)
+                        vec_store(&accTileOut[k], acc[k]);
+                }
+            }
+
+            for (IndexType j = 0; j < PSQTBuckets / PsqtTileHeight; ++j)
+            {
+                // Load accumulator
+                auto accTilePsqtIn = reinterpret_cast<const psqt_vec_t*>(
+                  &st->accumulator.psqtAccumulation[Perspective][j * PsqtTileHeight]);
+                for (std::size_t k = 0; k < NumPsqtRegs; ++k)
+                    psqt[k] = vec_load_psqt(&accTilePsqtIn[k]);
+
+                for (IndexType i = 0; states_to_update[i]; ++i)
+                {
+                    // Difference calculation for the deactivated features
+                    for (const auto index : removed[i])
+                    {
+                        const IndexType offset = PSQTBuckets * index + j * PsqtTileHeight;
+                        auto columnPsqt = reinterpret_cast<const psqt_vec_t*>(&psqtWeights[offset]);
+                        for (std::size_t k = 0; k < NumPsqtRegs; ++k)
+                            psqt[k] = vec_sub_psqt_32(psqt[k], columnPsqt[k]);
+                    }
+
+                    // Difference calculation for the activated features
+                    for (const auto index : added[i])
+                    {
+                        const IndexType offset = PSQTBuckets * index + j * PsqtTileHeight;
+                        auto columnPsqt = reinterpret_cast<const psqt_vec_t*>(&psqtWeights[offset]);
+                        for (std::size_t k = 0; k < NumPsqtRegs; ++k)
+                            psqt[k] = vec_add_psqt_32(psqt[k], columnPsqt[k]);
+                    }
+
+                    // Store accumulator
+                    auto accTilePsqtOut = reinterpret_cast<psqt_vec_t*>(
+                      &states_to_update[i]
+                         ->accumulator.psqtAccumulation[Perspective][j * PsqtTileHeight]);
+                    for (std::size_t k = 0; k < NumPsqtRegs; ++k)
+                        vec_store_psqt(&accTilePsqtOut[k], psqt[k]);
+                }
+            }
+        }
+#else
+        for (IndexType i = 0; states_to_update[i]; ++i)
+        {
+            std::memcpy(states_to_update[i]->accumulator.accumulation[Perspective],
+                        st->accumulator.accumulation[Perspective],
+                        HalfDimensions * sizeof(BiasType));
+
+            for (std::size_t k = 0; k < PSQTBuckets; ++k)
+                states_to_update[i]->accumulator.psqtAccumulation[Perspective][k] =
+                  st->accumulator.psqtAccumulation[Perspective][k];
+
+            st = states_to_update[i];
+
+            // Difference calculation for the deactivated features
+            for (const auto index : removed[i])
+            {
+                const IndexType offset = HalfDimensions * index;
+
+                for (IndexType j = 0; j < HalfDimensions; ++j)
+                    st->accumulator.accumulation[Perspective][j] -= weights[offset + j];
+
+                for (std::size_t k = 0; k < PSQTBuckets; ++k)
+                    st->accumulator.psqtAccumulation[Perspective][k] -=
+                      psqtWeights[index * PSQTBuckets + k];
+            }
+
+            // Difference calculation for the activated features
+            for (const auto index : added[i])
+            {
+                const IndexType offset = HalfDimensions * index;
+
+                for (IndexType j = 0; j < HalfDimensions; ++j)
+                    st->accumulator.accumulation[Perspective][j] += weights[offset + j];
+
+                for (std::size_t k = 0; k < PSQTBuckets; ++k)
+                    st->accumulator.psqtAccumulation[Perspective][k] +=
+                      psqtWeights[index * PSQTBuckets + k];
+            }
+        }
+#endif
+    }
+
+    template<Color Perspective>
+    void update_accumulator_refresh(const Position& pos) const {
+#ifdef VECTOR
+        // Gcc-10.2 unnecessarily spills AVX2 registers if this array
+        // is defined in the VECTOR code below, once in each branch
+        vec_t      acc[NumRegs];
+        psqt_vec_t psqt[NumPsqtRegs];
+#endif
+
+        // Refresh the accumulator
+        // Could be extracted to a separate function because it's done in 2 places,
+        // but it's unclear if compilers would correctly handle register allocation.
+        auto& accumulator                 = pos.state()->accumulator;
+        accumulator.computed[Perspective] = true;
+        FeatureSet::IndexList active;
+        FeatureSet::append_active_indices<Perspective>(pos, active);
+
+#ifdef VECTOR
+        for (IndexType j = 0; j < HalfDimensions / TileHeight; ++j)
+        {
+            auto biasesTile = reinterpret_cast<const vec_t*>(&biases[j * TileHeight]);
+            for (IndexType k = 0; k < NumRegs; ++k)
+                acc[k] = biasesTile[k];
+
+            for (const auto index : active)
+            {
+                const IndexType offset = HalfDimensions * index + j * TileHeight;
+                auto            column = reinterpret_cast<const vec_t*>(&weights[offset]);
+
+                for (unsigned k = 0; k < NumRegs; ++k)
+                    acc[k] = vec_add_16(acc[k], column[k]);
+            }
+
+            auto accTile =
+              reinterpret_cast<vec_t*>(&accumulator.accumulation[Perspective][j * TileHeight]);
+            for (unsigned k = 0; k < NumRegs; k++)
+                vec_store(&accTile[k], acc[k]);
+        }
+
+        for (IndexType j = 0; j < PSQTBuckets / PsqtTileHeight; ++j)
+        {
+            for (std::size_t k = 0; k < NumPsqtRegs; ++k)
+                psqt[k] = vec_zero_psqt();
+
+            for (const auto index : active)
+            {
+                const IndexType offset = PSQTBuckets * index + j * PsqtTileHeight;
+                auto columnPsqt        = reinterpret_cast<const psqt_vec_t*>(&psqtWeights[offset]);
+
+                for (std::size_t k = 0; k < NumPsqtRegs; ++k)
+                    psqt[k] = vec_add_psqt_32(psqt[k], columnPsqt[k]);
+            }
+
+            auto accTilePsqt = reinterpret_cast<psqt_vec_t*>(
+              &accumulator.psqtAccumulation[Perspective][j * PsqtTileHeight]);
+            for (std::size_t k = 0; k < NumPsqtRegs; ++k)
+                vec_store_psqt(&accTilePsqt[k], psqt[k]);
+        }
+
+#else
+        std::memcpy(accumulator.accumulation[Perspective], biases,
+                    HalfDimensions * sizeof(BiasType));
+
+        for (std::size_t k = 0; k < PSQTBuckets; ++k)
+            accumulator.psqtAccumulation[Perspective][k] = 0;
+
+        for (const auto index : active)
+        {
+            const IndexType offset = HalfDimensions * index;
+
+            for (IndexType j = 0; j < HalfDimensions; ++j)
+                accumulator.accumulation[Perspective][j] += weights[offset + j];
+
+            for (std::size_t k = 0; k < PSQTBuckets; ++k)
+                accumulator.psqtAccumulation[Perspective][k] +=
+                  psqtWeights[index * PSQTBuckets + k];
+        }
+#endif
+    }
+
+    template<Color Perspective>
+    void hint_common_access_for_perspective(const Position& pos) const {
+
+        // Works like update_accumulator, but performs less work.
+        // Updates ONLY the accumulator for pos.
+
+        // Look for a usable accumulator of an earlier position. We keep track
+        // of the estimated gain in terms of features to be added/subtracted.
+        // Fast early exit.
+        if (pos.state()->accumulator.computed[Perspective])
+            return;
+
+        auto [oldest_st, _] = try_find_computed_accumulator<Perspective>(pos);
+
+        if (oldest_st->accumulator.computed[Perspective])
+        {
+            // Only update current position accumulator to minimize work.
+            StateInfo* states_to_update[2] = {pos.state(), nullptr};
+            update_accumulator_incremental<Perspective, 2>(pos, oldest_st, states_to_update);
+        }
+        else
+            update_accumulator_refresh<Perspective>(pos);
+    }
+
+    template<Color Perspective>
+    void update_accumulator(const Position& pos) const {
+
+        auto [oldest_st, next] = try_find_computed_accumulator<Perspective>(pos);
+
+        if (oldest_st->accumulator.computed[Perspective])
+        {
+            if (next == nullptr)
+                return;
+
+            // Now update the accumulators listed in states_to_update[], where the last element is a sentinel.
+            // Currently we update 2 accumulators.
+            //     1. for the current position
+            //     2. the next accumulator after the computed one
+            // The heuristic may change in the future.
+            StateInfo* states_to_update[3] = {next, next == pos.state() ? nullptr : pos.state(),
+                                              nullptr};
+
+            update_accumulator_incremental<Perspective, 3>(pos, oldest_st, states_to_update);
+        }
+        else
+        {
+            update_accumulator_refresh<Perspective>(pos);
+        }
+    }
+
+    alignas(CacheLineSize) BiasType biases[HalfDimensions];
+    alignas(CacheLineSize) WeightType weights[HalfDimensions * InputDimensions];
+    alignas(CacheLineSize) PSQTWeightType psqtWeights[InputDimensions * PSQTBuckets];
+};
+
+}  // namespace Stockfish::Eval::NNUE
+
+#endif  // #ifndef NNUE_FEATURE_TRANSFORMER_H_INCLUDED